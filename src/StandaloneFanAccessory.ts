--- conflicted
+++ resolved
@@ -90,64 +90,6 @@
     this.service.updateCharacteristic(this.platform.Characteristic.RotationSpeed, speed);
   }
 
-<<<<<<< HEAD
-  private handleGet(callback?: (err: Error | null, value?: boolean) => void): boolean | Promise<boolean> {
-    const value = this.service.getCharacteristic(this.platform.Characteristic.On).value as boolean;
-    
-    if (callback && typeof callback === 'function') {
-      callback(null, value ?? false);
-      return value ?? false;
-    }
-    
-    return Promise.resolve(value ?? false);
-  }
-
-  private async handleSet(value: CharacteristicValue, callback?: (err?: Error | null) => void): Promise<void> {
-    try {
-      if (value) {
-        await this.deviceAPI.turnOn();
-      } else {
-        await this.deviceAPI.turnOff();
-      }
-      this.cacheManager.clear();
-      if (callback && typeof callback === 'function') {
-        callback(null);
-      }
-    } catch (err) {
-      if (callback && typeof callback === 'function') {
-        callback(err as Error);
-      } else {
-        throw err;
-      }
-    }
-  }
-
-  private handleRotationSpeedGet(callback?: (err: Error | null, value?: number) => void): number | Promise<number> {
-    const value = this.service.getCharacteristic(this.platform.Characteristic.RotationSpeed).value as number;
-    
-    if (callback && typeof callback === 'function') {
-      callback(null, value ?? 50);
-      return value ?? 50;
-    }
-    
-    return Promise.resolve(value ?? 50);
-  }
-
-  private async handleRotationSpeedSet(value: CharacteristicValue, callback?: (err?: Error | null) => void): Promise<void> {
-    try {
-      await this.deviceAPI.setFanSpeed(this.mapRotationSpeedToFanMode(value as number));
-      this.cacheManager.clear();
-      if (callback && typeof callback === 'function') {
-        callback(null);
-      }
-    } catch (err) {
-      if (callback && typeof callback === 'function') {
-        callback(err as Error);
-      } else {
-        throw err;
-      }
-    }
-=======
   private async handleOnGet(): Promise<boolean> {
     const value = this.service.getCharacteristic(this.platform.Characteristic.On).value as boolean;
     return value ?? false;
@@ -177,7 +119,6 @@
     modifiedState.setFanSpeed(this.mapRotationSpeedToFanMode(value as number));
     
     await this.cacheManager.applyStateToDevice(modifiedState);
->>>>>>> 99d7c8ca
   }
 
   private mapFanModeToRotationSpeed(fanMode: FanSpeed): number {
