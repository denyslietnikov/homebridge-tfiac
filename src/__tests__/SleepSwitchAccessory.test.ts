// filepath: /Users/denisletnikov/Code/homebridge-tfiac/src/__tests__/SleepSwitchAccessory.test.ts
import { vi, it, expect, describe, beforeEach, afterEach } from 'vitest';
import { SleepSwitchAccessory } from '../SleepSwitchAccessory.js';
import { PlatformAccessory, Service, CharacteristicValue, CharacteristicSetCallback } from 'homebridge';
import { TfiacPlatform } from '../platform.js';
import { createMockCacheManager, createMockDeviceState, createMockPlatform, defaultDeviceOptions, ensureUiHoldConfig } from './testUtils';
import { PowerState, SleepModeState } from '../enums.js';
import { AirConditionerStatus } from '../AirConditionerAPI.js';
<<<<<<< HEAD
import { vi, beforeEach, describe, it, expect  } from 'vitest';

// Mock the CacheManager
vi.mock('../CacheManager.js');

// Define mock function types explicitly
type MockFn<T> = ReturnType<typeof vi.fn>;
=======
import { CacheManager } from '../CacheManager.js';
import { DeviceState } from '../state/DeviceState.js';

vi.mock('../CacheManager.js', () => ({
  CacheManager: {
    getInstance: vi.fn(),
  },
}));
>>>>>>> 99d7c8ca

describe('SleepSwitchAccessory', () => {
  let platform: TfiacPlatform;
  let accessory: any;
  let mockService: any;
  let mockCharacteristicOn: any;
  let inst: SleepSwitchAccessory;
  let mockCacheManager: any;
  let mockDeviceStateObject: any;
  let capturedStateChangeListener: (state: any) => void;
  let capturedOnSetHandler: (value: CharacteristicValue, callback: CharacteristicSetCallback) => Promise<void>;

  beforeEach(() => {
<<<<<<< HEAD
    // Reset mocks before each test
    vi.clearAllMocks();
    
    // Create our mock functions with proper types
    mockSetSleepState = vi.fn();
    mockUpdateState = vi.fn();
    mockGetStatus = vi.fn();
    
    // Create mock cache manager
    mockCacheManager = {
      api: {
        setSleepState: mockSetSleepState,
        updateState: mockUpdateState,
        setAirConditionerState: vi.fn(),
      },
      get: vi.fn(),
      set: vi.fn(),
      clear: vi.fn(),
      startPolling: vi.fn(),
      stopPolling: vi.fn(),
      getStatus: mockGetStatus,
      cleanup: vi.fn(),
    };
    
    // Mock the static getInstance method
    (CacheManager.getInstance as ReturnType<typeof vi.fn>) = vi.fn().mockReturnValue(mockCacheManager);

    // Create platform mock
    platform = {
      log: {
        info: vi.fn(),
        debug: vi.fn(),
        error: vi.fn(),
        warn: vi.fn(),
      },
      api: {
        hap: {
          uuid: {
            generate: vi.fn().mockReturnValue('mock-uuid'),
          },
          Characteristic: {
            On: {
              name: 'On',
            },
          },
        },
        platformAccessory: vi.fn(),
      },
      Service: {
        Switch: function() {
          return service;
        },
      },
      Characteristic: {
        On: 'On',
        Name: 'Name',
        ConfiguredName: 'ConfiguredName',
      },
      config: {},
    } as unknown as TfiacPlatform;

    // Create service mock with proper on and updateValue methods
    const mockOnMethod = vi.fn().mockReturnThis();
    const mockUpdateValue = vi.fn();
    const mockCharacteristic = {
      on: mockOnMethod,
      updateValue: mockUpdateValue,
    };
    
    service = {
      getCharacteristic: vi.fn().mockReturnValue(mockCharacteristic),
      setCharacteristic: vi.fn().mockReturnThis(),
=======
    vi.clearAllMocks();

    platform = createMockPlatform();
    // Platform should already have uiHoldSeconds configured from createMockPlatform
    
    mockCharacteristicOn = {
      onGet: vi.fn().mockReturnThis(),
      onSet: vi.fn((handler) => {
        capturedOnSetHandler = handler;
        return mockCharacteristicOn;
      }),
      updateValue: vi.fn(),
    };

    mockService = {
      setCharacteristic: vi.fn().mockReturnThis(),
      getCharacteristic: vi.fn((char) => {
        if (char === platform.Characteristic.On) {
          return mockCharacteristicOn;
        }
        return { onGet: vi.fn().mockReturnThis(), onSet: vi.fn().mockReturnThis(), updateValue: vi.fn() };
      }),
>>>>>>> 99d7c8ca
      updateCharacteristic: vi.fn(),
    };

    accessory = {
      getService: vi.fn().mockReturnValue(null),
      getServiceById: vi.fn().mockReturnValue(mockService),
      addService: vi.fn().mockReturnValue(mockService),
      context: {
        deviceConfig: { 
          ip: '192.168.1.100', 
          port: 8080, 
          name: 'Test AC Sleep',
          uiHoldSeconds: 5 // Add UI hold seconds for tests
        },
      },
<<<<<<< HEAD
      services: [],
      getService: vi.fn().mockReturnValue(null),
      getServiceById: vi.fn().mockReturnValue(null),
      addService: vi.fn().mockImplementation(() => service),
      removeService: vi.fn(),
      on: vi.fn(),
      emit: vi.fn(),
=======
      displayName: 'Test AC Sleep Display',
>>>>>>> 99d7c8ca
    };

    mockDeviceStateObject = createMockDeviceState(defaultDeviceOptions);
    mockDeviceStateObject.on = vi.fn((event, listener) => {
      if (event === 'stateChanged') {
        capturedStateChangeListener = listener;
      }
      return mockDeviceStateObject;
    });
    mockDeviceStateObject.setSleepMode = vi.fn();
    mockDeviceStateObject.clone = vi.fn().mockReturnValue(mockDeviceStateObject);

    mockCacheManager = createMockCacheManager();
    mockCacheManager.getDeviceState.mockReturnValue(mockDeviceStateObject);
    mockCacheManager.applyStateToDevice = vi.fn().mockResolvedValue(undefined);

    (CacheManager.getInstance as ReturnType<typeof vi.fn>).mockReturnValue(mockCacheManager);

    mockDeviceStateObject.toApiStatus.mockReturnValue({ 
      opt_sleepMode: SleepModeState.Off, 
      is_on: PowerState.Off, 
      opt_sleep: PowerState.Off 
    });

    inst = new SleepSwitchAccessory(platform, accessory);
  });

  it('should construct and set up characteristics and listeners', () => {
    expect(accessory.getServiceById).toHaveBeenCalledWith(platform.Service.Switch.UUID, 'sleep');
    expect(mockService.setCharacteristic).toHaveBeenCalledWith(platform.Characteristic.Name, 'Sleep');
    expect(mockService.getCharacteristic).toHaveBeenCalledWith(platform.Characteristic.On);
    expect(mockCharacteristicOn.onGet).toHaveBeenCalledWith(expect.any(Function));
    expect(mockCharacteristicOn.onSet).toHaveBeenCalledWith(expect.any(Function));
    expect(mockDeviceStateObject.on).toHaveBeenCalledWith('stateChanged', expect.any(Function));
    expect(mockService.updateCharacteristic).toHaveBeenCalledWith(platform.Characteristic.On, false);
  });

  it('should stop polling by removing DeviceState listener', () => {
    inst.stopPolling();
    expect(mockDeviceStateObject.removeListener).toHaveBeenCalledWith('stateChanged', expect.any(Function));
  });

<<<<<<< HEAD
  describe('handleGet', () => {
    it('handles get characteristic with sleep mode on', () => {
      const callback = vi.fn();
      (inst as any).cachedStatus = { opt_sleepMode: SleepModeState.On };
      (inst as any).handleGet(callback);
      expect(callback).toHaveBeenCalledWith(null, true);
    });

    it('handles get characteristic with sleep mode off', () => {
      const callback = vi.fn();
      (inst as any).cachedStatus = { opt_sleepMode: SleepModeState.Off };
      (inst as any).handleGet(callback);
      expect(callback).toHaveBeenCalledWith(null, false);
    });

    it('handles get characteristic with undefined sleep mode', () => {
      const callback = vi.fn();
      (inst as any).cachedStatus = { opt_sleepMode: undefined };
      (inst as any).handleGet(callback);
      expect(callback).toHaveBeenCalledWith(null, true);
    });

    it('handles get characteristic with null status', () => {
      const callback = vi.fn();
      (inst as any).cachedStatus = null;
      (inst as any).handleGet(callback);
      expect(callback).toHaveBeenCalledWith(null, false);
    });
  });

  describe('handleSet', () => {
    it('should call setSleepState with SleepModeState.On when value is true', async () => {
      const callback = vi.fn();
      await (inst as any).handleSet(true, callback);
      expect(mockCacheManager.api.setSleepState).toHaveBeenCalledWith(SleepModeState.On);
      expect(mockCacheManager.clear).toHaveBeenCalled();
      expect(callback).toHaveBeenCalledWith(null);
    });

    it('should call setSleepState with SleepModeState.Off when value is false', async () => {
      const callback = vi.fn();
      await (inst as any).handleSet(false, callback);
      expect(mockCacheManager.api.setSleepState).toHaveBeenCalledWith(SleepModeState.Off);
      expect(mockCacheManager.clear).toHaveBeenCalled();
      expect(callback).toHaveBeenCalledWith(null);
    });

    it('should handle errors from setSleepState', async () => {
      const callback = vi.fn();
      const error = new Error('API Error');
      mockCacheManager.api.setSleepState.mockRejectedValue(error);
      await (inst as any).handleSet(true, callback);
      expect(mockCacheManager.api.setSleepState).toHaveBeenCalledWith(SleepModeState.On);
      expect(mockCacheManager.clear).not.toHaveBeenCalled();
      expect(callback).toHaveBeenCalledWith(error);
=======
  describe('handleGet (inherited from BaseSwitchAccessory)', () => {
    it('should return true when sleepMode is ON and AC is ON and turbo is OFF', () => {
      vi.spyOn(mockDeviceStateObject, 'toApiStatus').mockReturnValue({ opt_sleepMode: SleepModeState.On, is_on: PowerState.On, opt_turbo: PowerState.Off, opt_sleep: PowerState.On } as any);
      const result = (inst as any).handleGet();
      expect(result).toBe(true);
    });

    it('should return false when sleepMode is OFF even if AC is ON', () => {
      vi.spyOn(mockDeviceStateObject, 'toApiStatus').mockReturnValue({ opt_sleepMode: SleepModeState.Off, is_on: PowerState.On, opt_turbo: PowerState.Off, opt_sleep: PowerState.Off } as any);
      const result = (inst as any).handleGet();
      expect(result).toBe(false);
    });

    it('should return false when AC is OFF regardless of sleepMode', () => {
      vi.spyOn(mockDeviceStateObject, 'toApiStatus').mockReturnValue({ opt_sleepMode: SleepModeState.On, is_on: PowerState.Off, opt_turbo: PowerState.Off, opt_sleep: PowerState.On } as any);
      const result = (inst as any).handleGet();
      expect(result).toBe(false);
    });

    it('should return false when turbo is ON even if sleepMode is ON and AC is ON', () => {
      vi.spyOn(mockDeviceStateObject, 'toApiStatus').mockReturnValue({ opt_sleepMode: SleepModeState.On, is_on: PowerState.On, opt_turbo: PowerState.On, opt_sleep: PowerState.On } as any);
      const result = (inst as any).handleGet();
      expect(result).toBe(false);
    });
  });

  describe('handleSet (inherited from BaseSwitchAccessory)', () => {
    it('should call setSleepMode with ON when value is true', async () => {
      const mockCallback = vi.fn();
      mockDeviceStateObject.toApiStatus.mockReturnValue({ is_on: PowerState.On });
      mockDeviceStateObject.power = PowerState.On;
      
      await capturedOnSetHandler(true, mockCallback);
      
      expect(mockDeviceStateObject.setSleepMode).toHaveBeenCalledWith(SleepModeState.On);
      expect(mockCacheManager.applyStateToDevice).toHaveBeenCalledWith(mockDeviceStateObject);
      expect(mockCallback).toHaveBeenCalledWith(null);
    });

    it('should call setSleepMode with OFF when value is false', async () => {
      const mockCallback = vi.fn();
      await capturedOnSetHandler(false, mockCallback);
      
      expect(mockDeviceStateObject.setSleepMode).toHaveBeenCalledWith(SleepModeState.Off);
      expect(mockCacheManager.applyStateToDevice).toHaveBeenCalledWith(mockDeviceStateObject);
      expect(mockCallback).toHaveBeenCalledWith(null);
    });

    it('should not enable Sleep mode when AC is OFF and log a message', async () => {
      const mockCallback = vi.fn();
      mockDeviceStateObject.toApiStatus.mockReturnValue({ is_on: PowerState.Off });
      mockDeviceStateObject.power = PowerState.Off;
      
      await capturedOnSetHandler(true, mockCallback);
      
      expect(mockDeviceStateObject.setSleepMode).not.toHaveBeenCalled();
      expect(mockCacheManager.applyStateToDevice).not.toHaveBeenCalled();
      expect(platform.log.info).toHaveBeenCalledWith(expect.stringContaining('Cannot enable Sleep mode when AC is off'));
      // Expect an error to be returned to HomeKit when operation is blocked
      expect(mockCallback).toHaveBeenCalledWith(expect.objectContaining({ status: expect.any(Number) }));
>>>>>>> 99d7c8ca
    });

    it('should not enable Sleep mode when Turbo is active and log a message', async () => {
      const mockCallback = vi.fn();
      mockDeviceStateObject.toApiStatus.mockReturnValue({ is_on: PowerState.On, opt_turbo: PowerState.On });
      mockDeviceStateObject.power = PowerState.On;
      mockDeviceStateObject.turboMode = PowerState.On; // Set turbo to be active
      
      await capturedOnSetHandler(true, mockCallback);
      
      expect(mockDeviceStateObject.setSleepMode).not.toHaveBeenCalled();
      expect(mockCacheManager.applyStateToDevice).not.toHaveBeenCalled();
      expect(platform.log.info).toHaveBeenCalledWith(expect.stringContaining('Cannot enable Sleep while Turbo is active'));
      // Expect an error to be returned to HomeKit when operation is blocked
      expect(mockCallback).toHaveBeenCalledWith(expect.objectContaining({ status: expect.any(Number) }));
    });

    it('should handle errors and call callback with error', async () => {
      const mockCallback = vi.fn();
      mockCacheManager.applyStateToDevice.mockRejectedValue(new Error('Test error'));
      mockDeviceStateObject.toApiStatus.mockReturnValue({ is_on: PowerState.On });
      mockDeviceStateObject.power = PowerState.On;
      
      await capturedOnSetHandler(true, mockCallback);
      
      expect(mockCallback).toHaveBeenCalledWith(expect.objectContaining({
        status: platform.api.hap.HAPStatus.SERVICE_COMMUNICATION_FAILURE
      }));
    });
  });

  describe('stateChanged listener (from BaseSwitchAccessory)', () => {
    it('should update characteristic when state changes to sleep ON', () => {
      // Trigger the stateChanged listener with new state
      const newState = createMockDeviceState(defaultDeviceOptions);
      newState.toApiStatus.mockReturnValue({ 
        opt_sleepMode: SleepModeState.On, 
        is_on: PowerState.On, 
        opt_turbo: PowerState.Off,
        opt_sleep: PowerState.On
      });
      
      capturedStateChangeListener(newState);
      
      expect(mockService.updateCharacteristic).toHaveBeenCalledWith(platform.Characteristic.On, true);
    });

    it('should update characteristic when state changes to sleep OFF', () => {
      // Trigger the stateChanged listener with new state
      const newState = createMockDeviceState(defaultDeviceOptions);
      newState.toApiStatus.mockReturnValue({ 
        opt_sleepMode: SleepModeState.Off, 
        is_on: PowerState.On, 
        opt_turbo: PowerState.Off,
        opt_sleep: PowerState.Off
      });
      
      capturedStateChangeListener(newState);
      
      expect(mockService.updateCharacteristic).toHaveBeenCalledWith(platform.Characteristic.On, false);
    });
  });
});<|MERGE_RESOLUTION|>--- conflicted
+++ resolved
@@ -6,15 +6,6 @@
 import { createMockCacheManager, createMockDeviceState, createMockPlatform, defaultDeviceOptions, ensureUiHoldConfig } from './testUtils';
 import { PowerState, SleepModeState } from '../enums.js';
 import { AirConditionerStatus } from '../AirConditionerAPI.js';
-<<<<<<< HEAD
-import { vi, beforeEach, describe, it, expect  } from 'vitest';
-
-// Mock the CacheManager
-vi.mock('../CacheManager.js');
-
-// Define mock function types explicitly
-type MockFn<T> = ReturnType<typeof vi.fn>;
-=======
 import { CacheManager } from '../CacheManager.js';
 import { DeviceState } from '../state/DeviceState.js';
 
@@ -23,7 +14,6 @@
     getInstance: vi.fn(),
   },
 }));
->>>>>>> 99d7c8ca
 
 describe('SleepSwitchAccessory', () => {
   let platform: TfiacPlatform;
@@ -37,80 +27,6 @@
   let capturedOnSetHandler: (value: CharacteristicValue, callback: CharacteristicSetCallback) => Promise<void>;
 
   beforeEach(() => {
-<<<<<<< HEAD
-    // Reset mocks before each test
-    vi.clearAllMocks();
-    
-    // Create our mock functions with proper types
-    mockSetSleepState = vi.fn();
-    mockUpdateState = vi.fn();
-    mockGetStatus = vi.fn();
-    
-    // Create mock cache manager
-    mockCacheManager = {
-      api: {
-        setSleepState: mockSetSleepState,
-        updateState: mockUpdateState,
-        setAirConditionerState: vi.fn(),
-      },
-      get: vi.fn(),
-      set: vi.fn(),
-      clear: vi.fn(),
-      startPolling: vi.fn(),
-      stopPolling: vi.fn(),
-      getStatus: mockGetStatus,
-      cleanup: vi.fn(),
-    };
-    
-    // Mock the static getInstance method
-    (CacheManager.getInstance as ReturnType<typeof vi.fn>) = vi.fn().mockReturnValue(mockCacheManager);
-
-    // Create platform mock
-    platform = {
-      log: {
-        info: vi.fn(),
-        debug: vi.fn(),
-        error: vi.fn(),
-        warn: vi.fn(),
-      },
-      api: {
-        hap: {
-          uuid: {
-            generate: vi.fn().mockReturnValue('mock-uuid'),
-          },
-          Characteristic: {
-            On: {
-              name: 'On',
-            },
-          },
-        },
-        platformAccessory: vi.fn(),
-      },
-      Service: {
-        Switch: function() {
-          return service;
-        },
-      },
-      Characteristic: {
-        On: 'On',
-        Name: 'Name',
-        ConfiguredName: 'ConfiguredName',
-      },
-      config: {},
-    } as unknown as TfiacPlatform;
-
-    // Create service mock with proper on and updateValue methods
-    const mockOnMethod = vi.fn().mockReturnThis();
-    const mockUpdateValue = vi.fn();
-    const mockCharacteristic = {
-      on: mockOnMethod,
-      updateValue: mockUpdateValue,
-    };
-    
-    service = {
-      getCharacteristic: vi.fn().mockReturnValue(mockCharacteristic),
-      setCharacteristic: vi.fn().mockReturnThis(),
-=======
     vi.clearAllMocks();
 
     platform = createMockPlatform();
@@ -133,7 +49,6 @@
         }
         return { onGet: vi.fn().mockReturnThis(), onSet: vi.fn().mockReturnThis(), updateValue: vi.fn() };
       }),
->>>>>>> 99d7c8ca
       updateCharacteristic: vi.fn(),
     };
 
@@ -149,17 +64,7 @@
           uiHoldSeconds: 5 // Add UI hold seconds for tests
         },
       },
-<<<<<<< HEAD
-      services: [],
-      getService: vi.fn().mockReturnValue(null),
-      getServiceById: vi.fn().mockReturnValue(null),
-      addService: vi.fn().mockImplementation(() => service),
-      removeService: vi.fn(),
-      on: vi.fn(),
-      emit: vi.fn(),
-=======
       displayName: 'Test AC Sleep Display',
->>>>>>> 99d7c8ca
     };
 
     mockDeviceStateObject = createMockDeviceState(defaultDeviceOptions);
@@ -202,63 +107,6 @@
     expect(mockDeviceStateObject.removeListener).toHaveBeenCalledWith('stateChanged', expect.any(Function));
   });
 
-<<<<<<< HEAD
-  describe('handleGet', () => {
-    it('handles get characteristic with sleep mode on', () => {
-      const callback = vi.fn();
-      (inst as any).cachedStatus = { opt_sleepMode: SleepModeState.On };
-      (inst as any).handleGet(callback);
-      expect(callback).toHaveBeenCalledWith(null, true);
-    });
-
-    it('handles get characteristic with sleep mode off', () => {
-      const callback = vi.fn();
-      (inst as any).cachedStatus = { opt_sleepMode: SleepModeState.Off };
-      (inst as any).handleGet(callback);
-      expect(callback).toHaveBeenCalledWith(null, false);
-    });
-
-    it('handles get characteristic with undefined sleep mode', () => {
-      const callback = vi.fn();
-      (inst as any).cachedStatus = { opt_sleepMode: undefined };
-      (inst as any).handleGet(callback);
-      expect(callback).toHaveBeenCalledWith(null, true);
-    });
-
-    it('handles get characteristic with null status', () => {
-      const callback = vi.fn();
-      (inst as any).cachedStatus = null;
-      (inst as any).handleGet(callback);
-      expect(callback).toHaveBeenCalledWith(null, false);
-    });
-  });
-
-  describe('handleSet', () => {
-    it('should call setSleepState with SleepModeState.On when value is true', async () => {
-      const callback = vi.fn();
-      await (inst as any).handleSet(true, callback);
-      expect(mockCacheManager.api.setSleepState).toHaveBeenCalledWith(SleepModeState.On);
-      expect(mockCacheManager.clear).toHaveBeenCalled();
-      expect(callback).toHaveBeenCalledWith(null);
-    });
-
-    it('should call setSleepState with SleepModeState.Off when value is false', async () => {
-      const callback = vi.fn();
-      await (inst as any).handleSet(false, callback);
-      expect(mockCacheManager.api.setSleepState).toHaveBeenCalledWith(SleepModeState.Off);
-      expect(mockCacheManager.clear).toHaveBeenCalled();
-      expect(callback).toHaveBeenCalledWith(null);
-    });
-
-    it('should handle errors from setSleepState', async () => {
-      const callback = vi.fn();
-      const error = new Error('API Error');
-      mockCacheManager.api.setSleepState.mockRejectedValue(error);
-      await (inst as any).handleSet(true, callback);
-      expect(mockCacheManager.api.setSleepState).toHaveBeenCalledWith(SleepModeState.On);
-      expect(mockCacheManager.clear).not.toHaveBeenCalled();
-      expect(callback).toHaveBeenCalledWith(error);
-=======
   describe('handleGet (inherited from BaseSwitchAccessory)', () => {
     it('should return true when sleepMode is ON and AC is ON and turbo is OFF', () => {
       vi.spyOn(mockDeviceStateObject, 'toApiStatus').mockReturnValue({ opt_sleepMode: SleepModeState.On, is_on: PowerState.On, opt_turbo: PowerState.Off, opt_sleep: PowerState.On } as any);
@@ -319,7 +167,6 @@
       expect(platform.log.info).toHaveBeenCalledWith(expect.stringContaining('Cannot enable Sleep mode when AC is off'));
       // Expect an error to be returned to HomeKit when operation is blocked
       expect(mockCallback).toHaveBeenCalledWith(expect.objectContaining({ status: expect.any(Number) }));
->>>>>>> 99d7c8ca
     });
 
     it('should not enable Sleep mode when Turbo is active and log a message', async () => {
