<<<<<<< HEAD
import { vi, describe, beforeEach, afterEach, it, expect } from 'vitest';
=======
import { vi, it, expect, describe, beforeEach, afterEach } from 'vitest';
>>>>>>> 99d7c8ca
import { BeepSwitchAccessory } from '../BeepSwitchAccessory.js';
import { PlatformAccessory, Service, CharacteristicValue, CharacteristicSetCallback } from 'homebridge';
import { TfiacPlatform } from '../platform.js';
<<<<<<< HEAD
import {
  createMockLogger,
  createMockService,
  createMockPlatformAccessory,
  createMockAPI,
  createMockApiActions,
  MockApiActions,
} from './testUtils.js';

const mockApiActions: MockApiActions = createMockApiActions({
  opt_beep: 'on',
});

vi.mock('../AirConditionerAPI.js', () => ({
  default: vi.fn(() => mockApiActions)
=======
import { createMockCacheManager, createMockDeviceState, createMockPlatform, defaultDeviceOptions } from './testUtils';
import { PowerState } from '../enums.js';
import { AirConditionerStatus } from '../AirConditionerAPI.js';
import { CacheManager } from '../CacheManager.js';
import { DeviceState } from '../state/DeviceState.js';

vi.mock('../CacheManager.js', () => ({
  CacheManager: {
    getInstance: vi.fn(),
  },
>>>>>>> 99d7c8ca
}));

describe('BeepSwitchAccessory', () => {
  let platform: TfiacPlatform;
<<<<<<< HEAD
  let accessory: PlatformAccessory;
  let mockService: ReturnType<typeof createMockService>;
=======
  let accessory: any;
  let mockService: any;
  let mockCharacteristicOn: any;
>>>>>>> 99d7c8ca
  let inst: BeepSwitchAccessory;
  let mockCacheManager: any;
  let mockDeviceStateObject: any;
  let capturedStateChangeListener: (state: DeviceState) => void;
  let capturedOnSetHandler: (value: CharacteristicValue, callback: CharacteristicSetCallback) => Promise<void>;

  beforeEach(() => {
    vi.clearAllMocks();
<<<<<<< HEAD
    mockApiActions.updateState.mockResolvedValue({ opt_beep: 'on' });

    mockService = createMockService();
=======

    platform = createMockPlatform();

    mockCharacteristicOn = {
      onGet: vi.fn().mockReturnThis(),
      onSet: vi.fn((handler) => {
        capturedOnSetHandler = handler;
        return mockCharacteristicOn;
      }),
      updateValue: vi.fn(),
    };

    mockService = {
      setCharacteristic: vi.fn().mockReturnThis(),
      getCharacteristic: vi.fn((char) => {
        if (char === platform.Characteristic.On) {
          return mockCharacteristicOn;
        }
        return { onGet: vi.fn().mockReturnThis(), onSet: vi.fn().mockReturnThis(), updateValue: vi.fn() };
      }),
      updateCharacteristic: vi.fn(),
    };

    accessory = {
      getService: vi.fn().mockReturnValue(null),
      getServiceById: vi.fn().mockReturnValue(mockService),
      addService: vi.fn().mockReturnValue(mockService),
      context: {
        deviceConfig: { ip: '192.168.1.100', port: 8080, name: 'Test AC Beep' },
      },
      displayName: 'Test AC Beep Display',
    };

    mockDeviceStateObject = createMockDeviceState(defaultDeviceOptions);
    mockDeviceStateObject.on = vi.fn((event, listener) => {
      if (event === 'stateChanged') {
        capturedStateChangeListener = listener;
      }
      return mockDeviceStateObject;
    });
    mockDeviceStateObject.setBeepMode = vi.fn();
    mockDeviceStateObject.clone = vi.fn().mockReturnValue(mockDeviceStateObject);
>>>>>>> 99d7c8ca

    mockCacheManager = createMockCacheManager();
    mockCacheManager.getDeviceState.mockReturnValue(mockDeviceStateObject);
    mockCacheManager.applyStateToDevice = vi.fn().mockResolvedValue(undefined);

<<<<<<< HEAD
    platform = {
      Service: {
        Switch: { UUID: 'switch-uuid' },
      },
      Characteristic: {
        Name: 'Name',
        On: 'On',
        ConfiguredName: 'ConfiguredName',
      },
      log: mockLogger,
      api: mockAPI,
    } as unknown as TfiacPlatform;

    accessory = createMockPlatformAccessory(
      'Test Beep Switch',
      'uuid-beep',
      { name: 'Test AC', ip: '192.168.1.100', port: 7777, updateInterval: 1 },
      mockService,
    );

    accessory.getService = vi.fn().mockReturnValue(undefined);
    accessory.getServiceById = vi.fn().mockReturnValue(undefined);
    accessory.addService = vi.fn().mockReturnValue(mockService as unknown as Service);
  });
=======
    (CacheManager.getInstance as ReturnType<typeof vi.fn>).mockReturnValue(mockCacheManager);
>>>>>>> 99d7c8ca

    mockDeviceStateObject.toApiStatus.mockReturnValueOnce({ opt_beep: PowerState.Off, is_on: PowerState.Off });

    inst = new BeepSwitchAccessory(platform, accessory);
<<<<<<< HEAD
    return inst;
  };

  it('should construct and set up polling and handlers', () => {
    createAccessory();
    expect(accessory.addService).toHaveBeenCalledWith(platform.Service.Switch, 'Beep', 'beep');
    expect(mockService.setCharacteristic).toHaveBeenCalledWith(platform.Characteristic.Name, 'Beep');
    expect(mockService.getCharacteristic).toHaveBeenCalledWith(platform.Characteristic.On);
    const onChar = mockService.getCharacteristic(platform.Characteristic.On);
    expect(onChar.onGet).toHaveBeenCalledWith(expect.any(Function));
    expect(onChar.onSet).toHaveBeenCalledWith(expect.any(Function));
=======
  });

  it('should construct and set up characteristics and listeners', () => {
    expect(accessory.getServiceById).toHaveBeenCalledWith(platform.Service.Switch.UUID, 'beep');
    expect(mockService.setCharacteristic).toHaveBeenCalledWith(platform.Characteristic.Name, 'Beep');
    expect(mockService.getCharacteristic).toHaveBeenCalledWith(platform.Characteristic.On);
    expect(mockCharacteristicOn.onGet).toHaveBeenCalledWith(expect.any(Function));
    expect(mockCharacteristicOn.onSet).toHaveBeenCalledWith(expect.any(Function));
    expect(mockDeviceStateObject.on).toHaveBeenCalledWith('stateChanged', expect.any(Function));
    expect(mockService.updateCharacteristic).toHaveBeenCalledWith(platform.Characteristic.On, false);
>>>>>>> 99d7c8ca
  });

  it('should stop polling by removing DeviceState listener', () => {
    inst.stopPolling();
    expect(mockDeviceStateObject.removeListener).toHaveBeenCalledWith('stateChanged', expect.any(Function));
  });

<<<<<<< HEAD
  it('should update cached status and update characteristic', async () => {
    inst = new BeepSwitchAccessory(platform, accessory);
    mockService.updateCharacteristic.mockClear();
    (inst as any).cachedStatus = { opt_beep: 'off' };

    await (inst as any).updateCachedStatus();
    expect(mockApiActions.updateState).toHaveBeenCalled();
    expect(mockService.updateCharacteristic).toHaveBeenCalledWith(platform.Characteristic.On, true);
  });

  // New get-handler tests using onGet API
  it('should handle get with cached status (beep on)', async () => {
    createAccessory();
    const onChar = mockService.getCharacteristic(platform.Characteristic.On);
    (inst as any).cachedStatus = { opt_beep: 'on' };
    const handler = onChar.onGet.mock.calls[0][0] as () => boolean;
    expect(await handler()).toBe(true);
  });

  it('should handle get with cached status (beep off)', async () => {
    createAccessory();
    const onChar = mockService.getCharacteristic(platform.Characteristic.On);
    (inst as any).cachedStatus = { opt_beep: 'off' };
    const handler = onChar.onGet.mock.calls[0][0] as () => boolean;
    expect(await handler()).toBe(false);
  });

  it('should handle get with no cached status', async () => {
    createAccessory();
    const onChar = mockService.getCharacteristic(platform.Characteristic.On);
    (inst as any).cachedStatus = null;
    const handler = onChar.onGet.mock.calls[0][0] as () => boolean;
    expect(await handler()).toBe(false);
  });

  it('should handle set (turn beep on) and update status', async () => {
    createAccessory();
    const onChar = mockService.getCharacteristic(platform.Characteristic.On);
    mockApiActions.setBeepState.mockResolvedValueOnce(undefined);
    const handler = onChar.onSet.mock.calls[0][0] as (value: boolean) => Promise<void>;
    await handler(true);
    expect(mockApiActions.setBeepState).toHaveBeenCalledWith('on');
    expect(mockService.updateCharacteristic).toHaveBeenCalledWith(platform.Characteristic.On, true);
  });

  it('should handle set (turn beep off) and update status', async () => {
    createAccessory();
    const onChar = mockService.getCharacteristic(platform.Characteristic.On);
    mockApiActions.setBeepState.mockResolvedValueOnce(undefined);
    const handler = onChar.onSet.mock.calls[0][0] as (value: boolean) => Promise<void>;
    await handler(false);
    expect(mockApiActions.setBeepState).toHaveBeenCalledWith('off');
    expect(mockService.updateCharacteristic).toHaveBeenCalledWith(platform.Characteristic.On, false);
  });

  it('should handle set error', async () => {
    createAccessory();
    const onChar = mockService.getCharacteristic(platform.Characteristic.On);
    const error = new Error('API Error');
    mockApiActions.setBeepState.mockRejectedValueOnce(error);
    const handler = onChar.onSet.mock.calls[0][0] as (value: boolean) => Promise<void>;
    await expect(handler(true)).rejects.toThrow(error);
    expect(mockService.updateCharacteristic).not.toHaveBeenCalledWith(platform.Characteristic.On, true);
=======
  describe('handleGet (inherited from BaseSwitchAccessory)', () => {
    it('should return true when beep is ON in deviceState', () => {
      vi.spyOn(mockDeviceStateObject, 'toApiStatus').mockReturnValue({ opt_beep: PowerState.On } as any);
      const result = inst.handleGet();
      expect(result).toBe(true);
    });

    it('should return false when beep is OFF in deviceState', () => {
      vi.spyOn(mockDeviceStateObject, 'toApiStatus').mockReturnValue({ opt_beep: PowerState.Off } as any);
      const result = inst.handleGet();
      expect(result).toBe(false);
    });

    it('should return false when toApiStatus returns null', () => {
      vi.spyOn(mockDeviceStateObject, 'toApiStatus').mockReturnValue(null as any);
      const result = inst.handleGet();
      expect(result).toBe(false);
    });
  });

  describe('handleSet (triggered via characteristic.onSet)', () => {
    it('should call applyStateToDevice with Beep ON when value is true', async () => {
      const callback = vi.fn();
      expect(capturedOnSetHandler).toBeDefined();
      await capturedOnSetHandler(true, callback);

      expect(mockDeviceStateObject.clone).toHaveBeenCalled();
      expect(mockDeviceStateObject.setBeepMode).toHaveBeenCalledWith(PowerState.On);
      expect(mockCacheManager.applyStateToDevice).toHaveBeenCalledWith(mockDeviceStateObject);
      expect(callback).toHaveBeenCalledWith(null);
    });

    it('should call applyStateToDevice with Beep OFF when value is false', async () => {
      const callback = vi.fn();
      expect(capturedOnSetHandler).toBeDefined();
      await capturedOnSetHandler(false, callback);

      expect(mockDeviceStateObject.clone).toHaveBeenCalled();
      expect(mockDeviceStateObject.setBeepMode).toHaveBeenCalledWith(PowerState.Off);
      expect(mockCacheManager.applyStateToDevice).toHaveBeenCalledWith(mockDeviceStateObject);
      expect(callback).toHaveBeenCalledWith(null);
    });

    it('should handle errors from applyStateToDevice', async () => {
      const callback = vi.fn();
      const error = new Error('Set Beep Error');
      mockCacheManager.applyStateToDevice.mockRejectedValueOnce(error);
      expect(capturedOnSetHandler).toBeDefined();
      await capturedOnSetHandler(true, callback);

      expect(callback).toHaveBeenCalledWith(expect.any(platform.api.hap.HapStatusError));
      const hapError = callback.mock.calls[0][0];
      expect(hapError.status).toBe(platform.api.hap.HAPStatus.SERVICE_COMMUNICATION_FAILURE);
      expect(platform.log.error).toHaveBeenCalledWith(
        expect.stringContaining('[Beep] Error setting state to true: Set Beep Error'),
      );
    });
  });

  describe('DeviceState Listener (via handleStateChange and updateStatus)', () => {
    it('updates characteristic to true when beep state changes to ON', () => {
      mockService.updateCharacteristic.mockClear();

      const newApiStatus = { opt_beep: PowerState.On, is_on: PowerState.On } as Partial<AirConditionerStatus>;
      vi.spyOn(mockDeviceStateObject, 'toApiStatus').mockReturnValue(newApiStatus);

      expect(capturedStateChangeListener).toBeDefined();
      capturedStateChangeListener(mockDeviceStateObject as DeviceState);

      expect(mockService.updateCharacteristic).toHaveBeenCalledWith(platform.Characteristic.On, true);
    });

    it('updates characteristic to false when beep state changes to OFF', () => {
      mockService.updateCharacteristic.mockClear();
      const newApiStatus = { opt_beep: PowerState.Off, is_on: PowerState.On } as Partial<AirConditionerStatus>;
      vi.spyOn(mockDeviceStateObject, 'toApiStatus').mockReturnValue(newApiStatus);

      expect(capturedStateChangeListener).toBeDefined();
      capturedStateChangeListener(mockDeviceStateObject as DeviceState);
      expect(mockService.updateCharacteristic).toHaveBeenCalledWith(platform.Characteristic.On, false);
    });

    it('does not update characteristic if beep state remains ON', () => {
      mockService.updateCharacteristic.mockClear();
      const newApiStatus = { opt_beep: PowerState.On, is_on: PowerState.On } as Partial<AirConditionerStatus>;
      vi.spyOn(mockDeviceStateObject, 'toApiStatus').mockReturnValue(newApiStatus);
      mockCharacteristicOn.value = true;

      expect(capturedStateChangeListener).toBeDefined();
      capturedStateChangeListener(mockDeviceStateObject as DeviceState);
      capturedStateChangeListener(mockDeviceStateObject as DeviceState);
      mockService.updateCharacteristic.mockClear();
      capturedStateChangeListener(mockDeviceStateObject as DeviceState);
      expect(mockService.updateCharacteristic).not.toHaveBeenCalled();
    });
>>>>>>> 99d7c8ca
  });
});<|MERGE_RESOLUTION|>--- conflicted
+++ resolved
@@ -1,28 +1,7 @@
-<<<<<<< HEAD
-import { vi, describe, beforeEach, afterEach, it, expect } from 'vitest';
-=======
 import { vi, it, expect, describe, beforeEach, afterEach } from 'vitest';
->>>>>>> 99d7c8ca
 import { BeepSwitchAccessory } from '../BeepSwitchAccessory.js';
 import { PlatformAccessory, Service, CharacteristicValue, CharacteristicSetCallback } from 'homebridge';
 import { TfiacPlatform } from '../platform.js';
-<<<<<<< HEAD
-import {
-  createMockLogger,
-  createMockService,
-  createMockPlatformAccessory,
-  createMockAPI,
-  createMockApiActions,
-  MockApiActions,
-} from './testUtils.js';
-
-const mockApiActions: MockApiActions = createMockApiActions({
-  opt_beep: 'on',
-});
-
-vi.mock('../AirConditionerAPI.js', () => ({
-  default: vi.fn(() => mockApiActions)
-=======
 import { createMockCacheManager, createMockDeviceState, createMockPlatform, defaultDeviceOptions } from './testUtils';
 import { PowerState } from '../enums.js';
 import { AirConditionerStatus } from '../AirConditionerAPI.js';
@@ -33,19 +12,13 @@
   CacheManager: {
     getInstance: vi.fn(),
   },
->>>>>>> 99d7c8ca
 }));
 
 describe('BeepSwitchAccessory', () => {
   let platform: TfiacPlatform;
-<<<<<<< HEAD
-  let accessory: PlatformAccessory;
-  let mockService: ReturnType<typeof createMockService>;
-=======
   let accessory: any;
   let mockService: any;
   let mockCharacteristicOn: any;
->>>>>>> 99d7c8ca
   let inst: BeepSwitchAccessory;
   let mockCacheManager: any;
   let mockDeviceStateObject: any;
@@ -54,11 +27,6 @@
 
   beforeEach(() => {
     vi.clearAllMocks();
-<<<<<<< HEAD
-    mockApiActions.updateState.mockResolvedValue({ opt_beep: 'on' });
-
-    mockService = createMockService();
-=======
 
     platform = createMockPlatform();
 
@@ -101,57 +69,16 @@
     });
     mockDeviceStateObject.setBeepMode = vi.fn();
     mockDeviceStateObject.clone = vi.fn().mockReturnValue(mockDeviceStateObject);
->>>>>>> 99d7c8ca
 
     mockCacheManager = createMockCacheManager();
     mockCacheManager.getDeviceState.mockReturnValue(mockDeviceStateObject);
     mockCacheManager.applyStateToDevice = vi.fn().mockResolvedValue(undefined);
 
-<<<<<<< HEAD
-    platform = {
-      Service: {
-        Switch: { UUID: 'switch-uuid' },
-      },
-      Characteristic: {
-        Name: 'Name',
-        On: 'On',
-        ConfiguredName: 'ConfiguredName',
-      },
-      log: mockLogger,
-      api: mockAPI,
-    } as unknown as TfiacPlatform;
-
-    accessory = createMockPlatformAccessory(
-      'Test Beep Switch',
-      'uuid-beep',
-      { name: 'Test AC', ip: '192.168.1.100', port: 7777, updateInterval: 1 },
-      mockService,
-    );
-
-    accessory.getService = vi.fn().mockReturnValue(undefined);
-    accessory.getServiceById = vi.fn().mockReturnValue(undefined);
-    accessory.addService = vi.fn().mockReturnValue(mockService as unknown as Service);
-  });
-=======
     (CacheManager.getInstance as ReturnType<typeof vi.fn>).mockReturnValue(mockCacheManager);
->>>>>>> 99d7c8ca
 
     mockDeviceStateObject.toApiStatus.mockReturnValueOnce({ opt_beep: PowerState.Off, is_on: PowerState.Off });
 
     inst = new BeepSwitchAccessory(platform, accessory);
-<<<<<<< HEAD
-    return inst;
-  };
-
-  it('should construct and set up polling and handlers', () => {
-    createAccessory();
-    expect(accessory.addService).toHaveBeenCalledWith(platform.Service.Switch, 'Beep', 'beep');
-    expect(mockService.setCharacteristic).toHaveBeenCalledWith(platform.Characteristic.Name, 'Beep');
-    expect(mockService.getCharacteristic).toHaveBeenCalledWith(platform.Characteristic.On);
-    const onChar = mockService.getCharacteristic(platform.Characteristic.On);
-    expect(onChar.onGet).toHaveBeenCalledWith(expect.any(Function));
-    expect(onChar.onSet).toHaveBeenCalledWith(expect.any(Function));
-=======
   });
 
   it('should construct and set up characteristics and listeners', () => {
@@ -162,7 +89,6 @@
     expect(mockCharacteristicOn.onSet).toHaveBeenCalledWith(expect.any(Function));
     expect(mockDeviceStateObject.on).toHaveBeenCalledWith('stateChanged', expect.any(Function));
     expect(mockService.updateCharacteristic).toHaveBeenCalledWith(platform.Characteristic.On, false);
->>>>>>> 99d7c8ca
   });
 
   it('should stop polling by removing DeviceState listener', () => {
@@ -170,71 +96,6 @@
     expect(mockDeviceStateObject.removeListener).toHaveBeenCalledWith('stateChanged', expect.any(Function));
   });
 
-<<<<<<< HEAD
-  it('should update cached status and update characteristic', async () => {
-    inst = new BeepSwitchAccessory(platform, accessory);
-    mockService.updateCharacteristic.mockClear();
-    (inst as any).cachedStatus = { opt_beep: 'off' };
-
-    await (inst as any).updateCachedStatus();
-    expect(mockApiActions.updateState).toHaveBeenCalled();
-    expect(mockService.updateCharacteristic).toHaveBeenCalledWith(platform.Characteristic.On, true);
-  });
-
-  // New get-handler tests using onGet API
-  it('should handle get with cached status (beep on)', async () => {
-    createAccessory();
-    const onChar = mockService.getCharacteristic(platform.Characteristic.On);
-    (inst as any).cachedStatus = { opt_beep: 'on' };
-    const handler = onChar.onGet.mock.calls[0][0] as () => boolean;
-    expect(await handler()).toBe(true);
-  });
-
-  it('should handle get with cached status (beep off)', async () => {
-    createAccessory();
-    const onChar = mockService.getCharacteristic(platform.Characteristic.On);
-    (inst as any).cachedStatus = { opt_beep: 'off' };
-    const handler = onChar.onGet.mock.calls[0][0] as () => boolean;
-    expect(await handler()).toBe(false);
-  });
-
-  it('should handle get with no cached status', async () => {
-    createAccessory();
-    const onChar = mockService.getCharacteristic(platform.Characteristic.On);
-    (inst as any).cachedStatus = null;
-    const handler = onChar.onGet.mock.calls[0][0] as () => boolean;
-    expect(await handler()).toBe(false);
-  });
-
-  it('should handle set (turn beep on) and update status', async () => {
-    createAccessory();
-    const onChar = mockService.getCharacteristic(platform.Characteristic.On);
-    mockApiActions.setBeepState.mockResolvedValueOnce(undefined);
-    const handler = onChar.onSet.mock.calls[0][0] as (value: boolean) => Promise<void>;
-    await handler(true);
-    expect(mockApiActions.setBeepState).toHaveBeenCalledWith('on');
-    expect(mockService.updateCharacteristic).toHaveBeenCalledWith(platform.Characteristic.On, true);
-  });
-
-  it('should handle set (turn beep off) and update status', async () => {
-    createAccessory();
-    const onChar = mockService.getCharacteristic(platform.Characteristic.On);
-    mockApiActions.setBeepState.mockResolvedValueOnce(undefined);
-    const handler = onChar.onSet.mock.calls[0][0] as (value: boolean) => Promise<void>;
-    await handler(false);
-    expect(mockApiActions.setBeepState).toHaveBeenCalledWith('off');
-    expect(mockService.updateCharacteristic).toHaveBeenCalledWith(platform.Characteristic.On, false);
-  });
-
-  it('should handle set error', async () => {
-    createAccessory();
-    const onChar = mockService.getCharacteristic(platform.Characteristic.On);
-    const error = new Error('API Error');
-    mockApiActions.setBeepState.mockRejectedValueOnce(error);
-    const handler = onChar.onSet.mock.calls[0][0] as (value: boolean) => Promise<void>;
-    await expect(handler(true)).rejects.toThrow(error);
-    expect(mockService.updateCharacteristic).not.toHaveBeenCalledWith(platform.Characteristic.On, true);
-=======
   describe('handleGet (inherited from BaseSwitchAccessory)', () => {
     it('should return true when beep is ON in deviceState', () => {
       vi.spyOn(mockDeviceStateObject, 'toApiStatus').mockReturnValue({ opt_beep: PowerState.On } as any);
@@ -330,6 +191,5 @@
       capturedStateChangeListener(mockDeviceStateObject as DeviceState);
       expect(mockService.updateCharacteristic).not.toHaveBeenCalled();
     });
->>>>>>> 99d7c8ca
   });
 });