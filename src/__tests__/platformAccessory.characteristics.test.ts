--- conflicted
+++ resolved
@@ -42,22 +42,11 @@
   let mockApiActions;
 
   beforeAll(() => {
-<<<<<<< HEAD
-    // Removed vi.setTimeout(10000);
-=======
     // No need to set a global timeout here
->>>>>>> 99d7c8ca
   });
 
   beforeEach(() => {
     mockServiceInstance = {
-<<<<<<< HEAD
-      getCharacteristic: vi.fn(),
-      setCharacteristic: vi.fn(),
-      updateCharacteristic: vi.fn(),
-      characteristics: { clear: vi.fn() },
-      // ...other required Service methods as vi.fn()...
-=======
       getCharacteristic: vi.fn((identifier) => {
         // Mock implementation to simplify characteristic retrieval for tests
         return {
@@ -75,7 +64,6 @@
       characteristics: { clear: vi.fn() },
       displayName: 'Mock HeaterCooler Service',
       UUID: 'heater-cooler-service-uuid',
->>>>>>> 99d7c8ca
     };
     mockApiActions = createMockApiActions();
 
@@ -94,11 +82,7 @@
       context: { deviceConfig },
       displayName: deviceConfig.name,
       UUID: 'test-accessory-uuid',
-<<<<<<< HEAD
-      getService: vi.fn(),
-=======
       getService: vi.fn().mockReturnValue(mockServiceInstance),
->>>>>>> 99d7c8ca
       getServiceById: vi.fn(),
       addService: vi.fn(),
       removeService: vi.fn(),
@@ -113,12 +97,6 @@
     // This prevents the tests from timing‑out while waiting for the callback.
     (accessory as any).deviceAPI = mockApiActions;
 
-<<<<<<< HEAD
-    // Override the platform accessory service to use our mockServiceInstance
-    (accessory as any).service = mockServiceInstance;
-    // Rebind characteristic handlers to the mock service
-    (accessory as any).setupCharacteristicHandlers();
-=======
     // Initialize cached status for test context
     (accessory as any).cachedStatus = { ...initialStatusFahrenheit };
 
@@ -191,7 +169,6 @@
           return targetStateChar.AUTO;
       }
     };
->>>>>>> 99d7c8ca
 
     // Add a reference to the accessory in the service for handler retrieval
     mockServiceInstance.accessory = accessory;
@@ -464,11 +441,7 @@
         };
         handler(callback);
       });
-<<<<<<< HEAD
-    });
-=======
     }, 30000); // Increase timeout for this test
->>>>>>> 99d7c8ca
 
     it('handleCurrentTemperatureGet should return default value if cache null', async () => {
       (accessory as unknown as TestAccessoryContext).cachedStatus = null;
@@ -608,11 +581,7 @@
       await new Promise<void>((resolve) => {
         const callback: CharacteristicGetCallback = (error, value) => {
           expect(error).toBeNull();
-<<<<<<< HEAD
-          expect(value).toBe(50);
-=======
           expect(value).toBe(0);
->>>>>>> 99d7c8ca
           resolve();
         };
         handler(callback);
@@ -823,16 +792,10 @@
           resolve();
         };
         
-<<<<<<< HEAD
-        handler(callback);
-      });
-    });
-=======
         if (handler) handler(callback);
         else resolve();
       });
     }, 20000); // Increase timeout
->>>>>>> 99d7c8ca
   });
 
   describe('Temperature Sensor Handlers', () => {
@@ -876,16 +839,10 @@
           resolve();
         };
         
-<<<<<<< HEAD
-        handler(callback);
-      });
-    });
-=======
         if (handler) handler(callback);
         else resolve();
       });
     }, 20000); // Increase timeout
->>>>>>> 99d7c8ca
   });
 
   describe('FanMode/RotationSpeed mapping', () => {
