--- conflicted
+++ resolved
@@ -1,168 +1,4 @@
 import { vi, it, expect, describe, beforeEach, afterEach } from 'vitest';
-<<<<<<< HEAD
-import { PlatformAccessory } from 'homebridge';
-import { OperationMode, PowerState } from '../enums.js';
-import type { AirConditionerStatus } from '../AirConditionerAPI.js';
-import type { TfiacPlatform } from '../platform.js';
-
-// Define mock types first
-interface MockService {
-  setCharacteristic: ReturnType<typeof vi.fn>;
-  getCharacteristic: ReturnType<typeof vi.fn>;
-  updateCharacteristic: ReturnType<typeof vi.fn>;
-}
-
-interface MockCacheManager {
-  api: {
-    setAirConditionerState: ReturnType<typeof vi.fn>;
-    updateState: ReturnType<typeof vi.fn>;
-    on: ReturnType<typeof vi.fn>;
-    off: ReturnType<typeof vi.fn>;
-  };
-  clear: ReturnType<typeof vi.fn>;
-  getStatus: ReturnType<typeof vi.fn>;
-  cleanup: ReturnType<typeof vi.fn>;
-}
-
-interface MockAccessory extends PlatformAccessory {
-  context: { deviceConfig: { name: string; ip: string; updateInterval: number } };
-  displayName: string;
-}
-
-// First, mock BaseSwitchAccessory - this is the key to avoiding initialization issues
-vi.mock('../BaseSwitchAccessory.js', () => {
-  return {
-    BaseSwitchAccessory: class MockBaseSwitchAccessory {
-      platform: any;
-      accessory: MockAccessory;
-      protected serviceName: string;
-      protected serviceSubtype: string;
-      private getStatusValue: (status: AirConditionerStatus) => boolean;
-      private setApiState: (value: boolean) => Promise<void>;
-      protected logPrefix: string;
-      protected service: MockService;
-      protected cacheManager: MockCacheManager;
-
-      constructor(
-        platform: any,
-        accessory: MockAccessory,
-        serviceName: string,
-        serviceSubtype: string,
-        getStatusValue: (status: AirConditionerStatus) => boolean,
-        setApiState: (value: boolean) => Promise<void>,
-        logPrefix: string
-      ) {
-        this.platform = platform;
-        this.accessory = accessory;
-        this.serviceName = serviceName;
-        this.serviceSubtype = serviceSubtype;
-        this.getStatusValue = getStatusValue;
-        this.setApiState = setApiState;
-        this.logPrefix = logPrefix;
-
-        // Create a mock service
-        this.service = {
-          setCharacteristic: vi.fn().mockReturnThis(),
-          getCharacteristic: vi.fn().mockReturnValue({
-            on: vi.fn().mockReturnThis(),
-            onGet: vi.fn().mockReturnThis(),
-            onSet: vi.fn().mockReturnThis(),
-          }),
-          updateCharacteristic: vi.fn()
-        };
-
-        // Mock cacheManager
-        this.cacheManager = {
-          api: {
-            setAirConditionerState: vi.fn().mockResolvedValue({}),
-            updateState: vi.fn().mockResolvedValue({ 
-              operation_mode: OperationMode.Auto,
-              is_on: PowerState.On,
-              target_temp: 25,
-              current_temp: 22,
-              fan_mode: 'auto',
-              swing_mode: 'off'
-            }),
-            on: vi.fn(),
-            off: vi.fn()
-          },
-          clear: vi.fn(),
-          getStatus: vi.fn().mockResolvedValue({ 
-            operation_mode: OperationMode.Auto,
-            is_on: PowerState.On,
-            target_temp: 25,
-            current_temp: 22,
-            fan_mode: 'auto',
-            swing_mode: 'off'
-          }),
-          cleanup: vi.fn()
-        };
-      }
-      
-      updateStatus(status: Partial<AirConditionerStatus>) {
-        return this.service.updateCharacteristic('On', this.getStatusValue(status as AirConditionerStatus));
-      }
-      
-      stopPolling() {
-        // No-op in the mock
-      }
-    }
-  };
-});
-
-// Now import FanOnlySwitchAccessory after the mock is set up
-import { FanOnlySwitchAccessory } from '../FanOnlySwitchAccessory.js';
-
-// Create a more complete platform mock that satisfies TfiacPlatform interface
-const mockPlatform = {
-  Service: { Switch: vi.fn() },
-  Characteristic: { Name: 'Name', On: 'On' },
-  log: { debug: vi.fn(), info: vi.fn(), error: vi.fn() },
-  config: {},
-  api: {},
-  accessories: [],
-  discoveredAccessories: new Map(),
-  displayAccessories: new Map(),
-  fanSpeedAccessories: new Map(),
-  indoorTemperatureSensorAccessories: new Map(),
-  outdoorTemperatureSensorAccessories: new Map(),
-  airConditionerLookup: new Map(),
-  echoAccessories: new Map(),
-  displaySwitchAccessories: new Map(),
-  turboSwitchAccessories: new Map(),
-  drySwitchAccessories: new Map(),
-  beepSwitchAccessories: new Map(),
-  ecoSwitchAccessories: new Map(),
-  fanOnlySwitchAccessories: new Map(),
-  sleepSwitchAccessories: new Map(),
-  horizontalSwingSwitchAccessories: new Map(),
-  standaloneFanAccessories: new Map(),
-  registerPlatformAccessories: vi.fn(),
-  unregisterPlatformAccessories: vi.fn(),
-  refreshDeviceStatus: vi.fn(),
-  removeAccessory: vi.fn()
-} as unknown as TfiacPlatform;
-
-const mockAccessory = {
-  context: { deviceConfig: { name: 'AC', ip: '1.2.3.4', updateInterval: 1 } },
-  displayName: 'Test Accessory',
-  getService: vi.fn(),
-  getServiceById: vi.fn(),
-  addService: vi.fn()
-} as unknown as MockAccessory;
-
-// Helper function to create a full AirConditionerStatus object
-function createStatus(mode: OperationMode): AirConditionerStatus {
-  return {
-    operation_mode: mode,
-    is_on: PowerState.On,
-    target_temp: 25,
-    current_temp: 22,
-    fan_mode: 'auto',
-    swing_mode: 'off'
-  };
-}
-=======
 import { FanOnlySwitchAccessory } from '../FanOnlySwitchAccessory.js';
 import { PlatformAccessory, Service, CharacteristicValue, CharacteristicSetCallback } from 'homebridge';
 import { TfiacPlatform } from '../platform.js';
@@ -188,75 +24,9 @@
   let mockDeviceStateObject: any;
   let capturedStateChangeListener: (state: any) => void;
   let capturedOnSetHandler: (value: CharacteristicValue, callback: CharacteristicSetCallback) => Promise<void>;
->>>>>>> 99d7c8ca
 
-describe('FanOnlySwitchAccessory – unit', () => {
-  let fanOnlySwitch: any; // Use any to bypass strict typechecking for testing 
-  
   beforeEach(() => {
     vi.clearAllMocks();
-<<<<<<< HEAD
-  });
-  
-  afterEach(() => {
-    if (fanOnlySwitch) {
-      fanOnlySwitch.stopPolling();
-    }
-  });
-
-  it('should initialize with correct parameters', () => {
-    fanOnlySwitch = new FanOnlySwitchAccessory(mockPlatform, mockAccessory);
-    
-    // Access private properties for testing purpose
-    expect(fanOnlySwitch['serviceName']).toBe('Fan Only');
-    expect(fanOnlySwitch['serviceSubtype']).toBe('fanonly');
-    expect(fanOnlySwitch['logPrefix']).toBe('Fan Only');
-  });
-
-  it('should correctly identify fan_only mode in the status object', () => {
-    fanOnlySwitch = new FanOnlySwitchAccessory(mockPlatform, mockAccessory);
-    
-    // Test with FanOnly mode
-    expect(fanOnlySwitch['getStatusValue'](createStatus(OperationMode.FanOnly))).toBe(true);
-    
-    // Test with other modes
-    expect(fanOnlySwitch['getStatusValue'](createStatus(OperationMode.Auto))).toBe(false);
-    expect(fanOnlySwitch['getStatusValue'](createStatus(OperationMode.Cool))).toBe(false);
-    expect(fanOnlySwitch['getStatusValue'](createStatus(OperationMode.Heat))).toBe(false);
-    expect(fanOnlySwitch['getStatusValue'](createStatus(OperationMode.Dry))).toBe(false);
-  });
-
-  it('should set operation mode to fan_only when turning on', async () => {
-    fanOnlySwitch = new FanOnlySwitchAccessory(mockPlatform, mockAccessory);
-    
-    await fanOnlySwitch['setApiState'](true);
-    
-    expect(fanOnlySwitch['cacheManager'].api.setAirConditionerState)
-      .toHaveBeenCalledWith('operation_mode', OperationMode.FanOnly);
-  });
-
-  it('should set operation mode to auto when turning off', async () => {
-    fanOnlySwitch = new FanOnlySwitchAccessory(mockPlatform, mockAccessory);
-    
-    await fanOnlySwitch['setApiState'](false);
-    
-    expect(fanOnlySwitch['cacheManager'].api.setAirConditionerState)
-      .toHaveBeenCalledWith('operation_mode', OperationMode.Auto);
-  });
-
-  it('should update the characteristic based on status', () => {
-    fanOnlySwitch = new FanOnlySwitchAccessory(mockPlatform, mockAccessory);
-    
-    // Test with fan_only mode - should be ON
-    fanOnlySwitch.updateStatus(createStatus(OperationMode.FanOnly));
-    expect(fanOnlySwitch['service'].updateCharacteristic).toHaveBeenCalledWith('On', true);
-    
-    vi.clearAllMocks();
-    
-    // Test with auto mode - should be OFF
-    fanOnlySwitch.updateStatus(createStatus(OperationMode.Auto));
-    expect(fanOnlySwitch['service'].updateCharacteristic).toHaveBeenCalledWith('On', false);
-=======
 
     platform = createMockPlatform();
 
@@ -390,6 +160,5 @@
       
       expect(mockService.updateCharacteristic).toHaveBeenCalledWith(platform.Characteristic.On, false);
     });
->>>>>>> 99d7c8ca
   });
 });