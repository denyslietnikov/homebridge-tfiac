--- conflicted
+++ resolved
@@ -1,19 +1,8 @@
-<<<<<<< HEAD
-=======
 // filepath: /Users/denisletnikov/Code/homebridge-tfiac/src/__tests__/TurboSwitchAccessory.test.ts
->>>>>>> 99d7c8ca
 import { vi, it, expect, describe, beforeEach, afterEach } from 'vitest';
 import { TurboSwitchAccessory } from '../TurboSwitchAccessory.js';
 import { PlatformAccessory, Service, CharacteristicValue, CharacteristicSetCallback } from 'homebridge';
 import { TfiacPlatform } from '../platform.js';
-<<<<<<< HEAD
-import { PlatformAccessory } from 'homebridge';
-import CacheManager from '../CacheManager.js';
-import { PowerState } from '../enums.js';
-
-// Mock the CacheManager
-vi.mock('../CacheManager.js');
-=======
 import { createMockCacheManager, createMockDeviceState, createMockPlatform, defaultDeviceOptions } from './testUtils';
 import { PowerState, FanSpeed, SleepModeState } from '../enums.js';
 import { AirConditionerStatus } from '../AirConditionerAPI.js';
@@ -25,7 +14,6 @@
     getInstance: vi.fn(),
   },
 }));
->>>>>>> 99d7c8ca
 
 describe('TurboSwitchAccessory', () => {
   let platform: TfiacPlatform;
@@ -33,67 +21,6 @@
   let mockService: any;
   let mockCharacteristicOn: any;
   let inst: TurboSwitchAccessory;
-<<<<<<< HEAD
-  
-  // Mock cache manager with API methods
-  const mockCacheManager = {
-    api: {
-      setTurboState: vi.fn().mockResolvedValue(undefined),
-      updateState: vi.fn().mockResolvedValue({}),
-    },
-    get: vi.fn(),
-    set: vi.fn(),
-    clear: vi.fn(),
-    startPolling: vi.fn(),
-    stopPolling: vi.fn(),
-    cleanup: vi.fn(),
-  };
-
-  beforeEach(() => {
-    // Reset mocks
-    vi.clearAllMocks();
-    
-    // Mock the CacheManager constructor to return our mock
-    (CacheManager as unknown as ReturnType<typeof vi.fn>).mockImplementation(() => mockCacheManager);
-    // Ensure BaseSwitchAccessory uses our mockCacheManager via getInstance
-    /** @ts-ignore */
-    (CacheManager as unknown as any).getInstance = (_config: any) => mockCacheManager;
-
-    // Create platform mock
-    platform = {
-      log: {
-        info: vi.fn(),
-        debug: vi.fn(),
-        error: vi.fn(),
-        warn: vi.fn(),
-      },
-      api: {
-        hap: {
-          uuid: {
-            generate: vi.fn().mockReturnValue('mock-uuid'),
-          },
-        },
-        platformAccessory: vi.fn(),
-      },
-      Service: {
-        Switch: vi.fn(),
-      },
-      Characteristic: {
-        On: 'On',
-        Name: 'Name',
-      },
-      config: {
-        devices: [
-          {
-            ip: '127.0.0.1',
-            mac: 'AA:BB:CC:DD:EE:FF',
-            pollInterval: 30,
-            updateInterval: 30,
-          },
-        ],
-      },
-    } as unknown as TfiacPlatform;
-=======
   let mockCacheManager: any;
   let mockDeviceStateObject: any;
   let capturedStateChangeListener: (state: any) => void;
@@ -101,7 +28,6 @@
 
   beforeEach(() => {
     vi.clearAllMocks();
->>>>>>> 99d7c8ca
 
     platform = createMockPlatform();
 
@@ -120,28 +46,8 @@
         if (char === platform.Characteristic.On) {
           return mockCharacteristicOn;
         }
-<<<<<<< HEAD
-      },
-      services: [],
-      getService: vi.fn().mockReturnValue(null),
-      getServiceById: vi.fn().mockReturnValue(null),
-      addService: vi.fn().mockImplementation(() => service),
-      removeService: vi.fn(),
-      on: vi.fn(),
-      emit: vi.fn(),
-    } as unknown as PlatformAccessory;
-
-    // Create service mock
-    service = {
-      getCharacteristic: vi.fn().mockReturnValue({
-        on: vi.fn().mockReturnThis(),
-        updateValue: vi.fn(),
-      }),
-      setCharacteristic: vi.fn().mockReturnThis(),
-=======
         return { onGet: vi.fn().mockReturnThis(), onSet: vi.fn().mockReturnThis(), updateValue: vi.fn() };
       }),
->>>>>>> 99d7c8ca
       updateCharacteristic: vi.fn(),
     };
 
@@ -155,56 +61,6 @@
       displayName: 'Test AC Turbo Display',
     };
 
-<<<<<<< HEAD
-  it('handles get characteristic with turbo on', async () => {
-    (inst as any).cachedStatus = { opt_turbo: PowerState.On };
-    const value = await (inst as any).handleGet();
-    expect(value).toBe(true);
-  });
-
-  it('handles get characteristic with turbo off', async () => {
-    (inst as any).cachedStatus = { opt_turbo: PowerState.Off };
-    const value = await (inst as any).handleGet();
-    expect(value).toBe(false);
-  });
-
-  it('handles get characteristic with null status', async () => {
-    (inst as any).cachedStatus = null;
-    const value = await (inst as any).handleGet();
-    expect(value).toBe(false);
-  });
-
-  it('handles set characteristic to turn turbo on', async () => {
-    const callback = vi.fn();
-    await (inst as any).handleSet(true, callback);
-    expect(mockCacheManager.api.setTurboState).toHaveBeenCalledWith(PowerState.On);
-    expect(mockCacheManager.clear).toHaveBeenCalled();
-    expect(callback).toHaveBeenCalledWith(null);
-  });
-
-  it('handles set characteristic to turn turbo off', async () => {
-    const callback = vi.fn();
-    await (inst as any).handleSet(false, callback);
-    expect(mockCacheManager.api.setTurboState).toHaveBeenCalledWith(PowerState.Off);
-    expect(mockCacheManager.clear).toHaveBeenCalled();
-    expect(callback).toHaveBeenCalledWith(null);
-  });
-
-  it('handles set error', async () => {
-    const callback = vi.fn();
-    const error = new Error('API error');
-    mockCacheManager.api.setTurboState.mockRejectedValueOnce(error);
-    await (inst as any).handleSet(true, callback);
-    expect(mockCacheManager.api.setTurboState).toHaveBeenCalledWith(PowerState.On);
-    expect(mockCacheManager.clear).not.toHaveBeenCalled();
-    expect(callback).toHaveBeenCalledWith(error);
-  });
-
-  it('handles get characteristic with null cached status', async () => {
-    (inst as any).cachedStatus = null;
-    const value = await (inst as any).handleGet();
-    expect(value).toBe(false);
-=======
     mockDeviceStateObject = createMockDeviceState(defaultDeviceOptions);
     mockDeviceStateObject.on = vi.fn((event, listener) => {
       if (event === 'stateChanged') {
@@ -275,7 +131,6 @@
       
       expect(result).toBe(false);
     });
->>>>>>> 99d7c8ca
   });
 
   describe('handleSet', () => {
