// platform.branch.test.ts
import { vi, describe, beforeEach, it, test, expect } from 'vitest';
import { PlatformAccessory, PlatformConfig } from 'homebridge';
import { TfiacPlatform } from '../platform';
import { PLUGIN_NAME, PLATFORM_NAME, TfiacPlatformConfig } from '../settings.js';
import { TfiacPlatformAccessory } from '../platformAccessory.js';
import {
  createMockLogger,
  createMockAPI,
  createMockPlatformAccessory,
  MockLogger,
  MockAPI,
} from './testUtils';

// Mock fs/promises and path for version checking
vi.mock('fs/promises', () => ({
  readFile: vi.fn().mockRejectedValue(new Error('ENOENT: no such file or directory')),
  writeFile: vi.fn().mockResolvedValue(undefined),
}));

vi.mock('path', () => ({
  join: vi.fn((...args: string[]) => args.join('/')),
  dirname: vi.fn((p: string) => p.split('/').slice(0, -1).join('/') || '/'),
}));

// Mock modules with jest functions
vi.mock('../platformAccessory');
vi.mock('../DisplaySwitchAccessory', () => ({
  DisplaySwitchAccessory: vi.fn(() => ({ name: 'DisplaySwitchAccessory' }))
}));
vi.mock('../SleepSwitchAccessory', () => ({
  SleepSwitchAccessory: vi.fn(() => ({ name: 'SleepSwitchAccessory' }))
}));
vi.mock('../FanSpeedAccessory', () => ({
  FanSpeedAccessory: vi.fn(() => ({ name: 'FanSpeedAccessory' }))
}));
vi.mock('../DrySwitchAccessory', () => ({
  DrySwitchAccessory: vi.fn(() => ({ name: 'DrySwitchAccessory' }))
}));
vi.mock('../FanOnlySwitchAccessory', () => ({
  FanOnlySwitchAccessory: vi.fn(() => ({ name: 'FanOnlySwitchAccessory' }))
}));
vi.mock('../StandaloneFanAccessory', () => ({
  StandaloneFanAccessory: vi.fn(() => ({ name: 'StandaloneFanAccessory' }))
}));
vi.mock('../HorizontalSwingSwitchAccessory', () => ({
  HorizontalSwingSwitchAccessory: vi.fn(() => ({ name: 'HorizontalSwingSwitchAccessory' }))
}));
vi.mock('../TurboSwitchAccessory', () => ({
  TurboSwitchAccessory: vi.fn(() => ({ name: 'TurboSwitchAccessory' }))
}));
vi.mock('../EcoSwitchAccessory', () => ({
  EcoSwitchAccessory: vi.fn(() => ({ name: 'EcoSwitchAccessory' }))
}));
vi.mock('../BeepSwitchAccessory', () => ({
  BeepSwitchAccessory: vi.fn(() => ({ name: 'BeepSwitchAccessory' }))
}));

describe('TfiacPlatform branch coverage tests', () => {
  let platform: TfiacPlatform;
  let mockLog: MockLogger;
  let mockApi: MockAPI;
  let mockConfig: TfiacPlatformConfig;
  let mockAccessory: PlatformAccessory;
  let didFinishLaunchingCallback: () => void;
  // Declare service instances in the describe scope
  let mockDisplayServiceViaDisplayName: { UUID: string; subtype: string; displayName: string };
  let mockDisplayServiceViaId: { UUID: string; subtype: string; displayName: string };
  let mockFanSpeedService: { UUID: string; subtype: string; displayName: string };
  let mockTempSensorServiceInstance: { UUID: string; subtype: string; displayName: string };

  beforeEach(() => {
    // Reset mocks for each test
    vi.clearAllMocks();
    
    // Create mocks using testUtils
    mockLog = createMockLogger();
    mockApi = createMockAPI();
    
    // Configure additional API properties needed for these tests
    mockApi.hap.Service.Switch = { UUID: 'switch-uuid' };
    mockApi.hap.Service.Fanv2 = { UUID: 'fanv2-uuid' };
    mockApi.hap.Service.TemperatureSensor = { UUID: 'temp-sensor-uuid' };
    
    // Capture the didFinishLaunching callback
    mockApi.on.mockImplementation((event, callback) => {
      if (event === 'didFinishLaunching') {
        didFinishLaunchingCallback = callback;
      }
    });

    // Assign service instances - using correct subtypes from SUBTYPES constants
    mockDisplayServiceViaDisplayName = { UUID: 'DisplayServiceUUID_ViaName', subtype: 'display_from_name', displayName: 'Display Light' };
    mockDisplayServiceViaId = { UUID: 'DisplayServiceUUID_ViaId', subtype: 'display', displayName: 'Display Light' }; // Changed to match expected service name
    mockFanSpeedService = { UUID: 'FanSpeedServiceUUID', subtype: 'fan_speed', displayName: 'Fan Speed Control by ID' }; // Fixed: fanspeed -> fan_speed
    mockTempSensorServiceInstance = { UUID: mockApi.hap.Service.TemperatureSensor.UUID, subtype: 'indoor_temperature', displayName: 'Temperature Sensor' }; // Fixed: tempsensor -> indoor_temperature
    
    // Mock Accessory with some services
    mockAccessory = {
      UUID: 'test-uuid',
      displayName: 'Test Accessory',
      context: { deviceConfig: { name: 'Test', ip: '1.2.3.4' } },
<<<<<<< HEAD
      getService: vi.fn((identifier: string | { UUID: string }, subtype?: string) => {
        // Simulate finding services by name or UUID/subtype
=======
      getService: vi.fn((identifier: string | { UUID: string }) => {
>>>>>>> 99d7c8ca
        if (typeof identifier === 'string') {
          if (identifier === 'Display Light') return mockDisplayServiceViaDisplayName;
          if (identifier === 'Sleep Mode') return { UUID: 'SleepServiceUUID', subtype: 'sleepmode', displayName: 'Sleep Mode' };
        }
        return undefined;
      }),
<<<<<<< HEAD
      getServiceById: vi.fn((uuid: string, subtype: string) => {
=======
      getServiceById: vi.fn((uuid: string, subtype?: string) => {
>>>>>>> 99d7c8ca
        if (uuid === mockApi.hap.Service.Switch.UUID) {
          if (subtype === 'display') return mockDisplayServiceViaId;
          if (subtype === 'sleep') return { UUID: 'SleepServiceUUID_ViaId', subtype: 'sleep', displayName: 'Sleep by ID' };
        } else if (uuid === mockApi.hap.Service.Fanv2.UUID) {
          if (subtype === 'fan_speed') return mockFanSpeedService; // Fixed subtype to match platform.ts
        } else if (uuid === mockApi.hap.Service.TemperatureSensor.UUID) {
          return mockTempSensorServiceInstance;
        }
        return undefined;
      }),
      removeService: vi.fn(),
      services: [
        mockTempSensorServiceInstance,
        mockDisplayServiceViaDisplayName,
        mockDisplayServiceViaId, // Add the service with subtype 'display' that should be removed
        mockFanSpeedService,
        { UUID: 'OtherServiceUUID', subtype: 'other', displayName: 'Other Service' },
      ],
    } as unknown as PlatformAccessory;
    
    // Override the platformAccessory mock to return our custom accessory
    mockApi.platformAccessory.mockReturnValue(mockAccessory);
    
    // Default config
    mockConfig = {
      platform: PLATFORM_NAME,
      name: 'Test Platform',
      devices: [],
      enableDiscovery: false,
    };
    
    // Create platform instance
    platform = new TfiacPlatform(mockLog as any, mockConfig, mockApi as any);
    
    // Mock methods that need to be spied on
    vi.spyOn(platform, 'discoverDevices').mockImplementation(async () => {});
  });

  describe('removeDisabledServices', () => {
    let updateAccessoriesSpy: ReturnType<typeof vi.spyOn>;

    beforeEach(() => {
      updateAccessoriesSpy = vi.spyOn(mockApi, 'updatePlatformAccessories');
      mockAccessory.removeService = vi.fn();
      mockLog.debug = vi.fn();
      mockLog.info = vi.fn();
    });

    it('does nothing when no features disabled', () => {
      const deviceConfig = { name: mockAccessory.displayName } as any;
      (platform as any).removeDisabledServices(mockAccessory, deviceConfig);

      expect(mockAccessory.removeService).not.toHaveBeenCalled();
      
      // Check for the key log messages in the simplified logging output
      expect(mockLog.debug).toHaveBeenCalledWith('[Test Accessory] Starting service removal check for accessory: Test Accessory');
      expect(mockLog.debug).toHaveBeenCalledWith('[Test Accessory] Service removal check completed. serviceRemoved=false');
      expect(mockLog.debug).toHaveBeenCalledWith('[Test Accessory] No services needed removal for Test Accessory.');
      expect(mockLog.debug).toHaveBeenCalledWith('[Test Accessory] removeDisabledServices completed');
      
      expect(updateAccessoriesSpy).not.toHaveBeenCalled();
    });

    it('removes Display Switch when enableDisplaySwitch is false', () => {
      const deviceConfig = { name: mockAccessory.displayName, enableDisplay: false, debug: true } as any;
      const expectedServiceToRemove = mockDisplayServiceViaId; // Updated to use ID-based service

      (platform as any).removeDisabledServices(mockAccessory, deviceConfig);

      expect(mockAccessory.removeService).toHaveBeenCalledWith(expectedServiceToRemove);
      
      // Check for the key log messages in the simplified logging output
      expect(mockLog.debug).toHaveBeenCalledWith('[Test Accessory] Starting service removal check for accessory: Test Accessory');
      expect(mockLog.debug).toHaveBeenCalledWith('[Test Accessory] Removed service: Display Light (display)');
      expect(mockLog.debug).toHaveBeenCalledWith('[Test Accessory] Service removal check completed. serviceRemoved=true');
      expect(mockLog.debug).toHaveBeenCalledWith('[Test Accessory] Accessory update completed');
      expect(mockLog.debug).toHaveBeenCalledWith('[Test Accessory] removeDisabledServices completed');
      
      expect(mockLog.info).toHaveBeenCalledWith(
        'Updating accessory Test Accessory after removing disabled services.'
      );
      expect(updateAccessoriesSpy).toHaveBeenCalledWith([mockAccessory]);
    });

    it('removes Fan Speed when enableFanSpeedSwitch is false', () => {
      const deviceConfig = { name: mockAccessory.displayName, enableFanSpeed: false, debug: true } as any;
      const expectedServiceToRemove = mockFanSpeedService as any;

      (platform as any).removeDisabledServices(mockAccessory, deviceConfig);

      expect(mockAccessory.removeService).toHaveBeenCalledWith(expectedServiceToRemove);
      
      // Check for the key log messages in the simplified logging output
      expect(mockLog.debug).toHaveBeenCalledWith('[Test Accessory] Starting service removal check for accessory: Test Accessory');
      expect(mockLog.debug).toHaveBeenCalledWith('[Test Accessory] Removed service: Fan Speed Control by ID (fan_speed)');
      expect(mockLog.debug).toHaveBeenCalledWith('[Test Accessory] Service removal check completed. serviceRemoved=true');
      expect(mockLog.debug).toHaveBeenCalledWith('[Test Accessory] Accessory update completed');
      expect(mockLog.debug).toHaveBeenCalledWith('[Test Accessory] removeDisabledServices completed');
      
      expect(mockLog.info).toHaveBeenCalledWith(
        'Updating accessory Test Accessory after removing disabled services.'
      );
      expect(updateAccessoriesSpy).toHaveBeenCalledWith([mockAccessory]);
    });

    it('removes temperature sensor when enableTemperature is false', () => {
      const deviceConfig = { name: mockAccessory.displayName, enableTemperature: false, debug: true } as any;

      (platform as any).removeDisabledServices(mockAccessory, deviceConfig);

      expect(mockAccessory.removeService).toHaveBeenCalledWith(mockTempSensorServiceInstance as any);
      
      // Check for the key log messages in the simplified logging output
      expect(mockLog.debug).toHaveBeenCalledWith('[Test Accessory] Starting service removal check for accessory: Test Accessory');
      expect(mockLog.debug).toHaveBeenCalledWith('[Test Accessory] Removed service: Temperature Sensor (indoor_temperature)');
      expect(mockLog.debug).toHaveBeenCalledWith('[Test Accessory] Service removal check completed. serviceRemoved=true');
      expect(mockLog.debug).toHaveBeenCalledWith('[Test Accessory] Accessory update completed');
      expect(mockLog.debug).toHaveBeenCalledWith('[Test Accessory] removeDisabledServices completed');
      
      expect(mockLog.info).toHaveBeenCalledWith(
        'Updating accessory Test Accessory after removing disabled services.'
      );
      expect(updateAccessoriesSpy).toHaveBeenCalledWith([mockAccessory]);
    });
  });
});<|MERGE_RESOLUTION|>--- conflicted
+++ resolved
@@ -100,23 +100,14 @@
       UUID: 'test-uuid',
       displayName: 'Test Accessory',
       context: { deviceConfig: { name: 'Test', ip: '1.2.3.4' } },
-<<<<<<< HEAD
-      getService: vi.fn((identifier: string | { UUID: string }, subtype?: string) => {
-        // Simulate finding services by name or UUID/subtype
-=======
       getService: vi.fn((identifier: string | { UUID: string }) => {
->>>>>>> 99d7c8ca
         if (typeof identifier === 'string') {
           if (identifier === 'Display Light') return mockDisplayServiceViaDisplayName;
           if (identifier === 'Sleep Mode') return { UUID: 'SleepServiceUUID', subtype: 'sleepmode', displayName: 'Sleep Mode' };
         }
         return undefined;
       }),
-<<<<<<< HEAD
-      getServiceById: vi.fn((uuid: string, subtype: string) => {
-=======
       getServiceById: vi.fn((uuid: string, subtype?: string) => {
->>>>>>> 99d7c8ca
         if (uuid === mockApi.hap.Service.Switch.UUID) {
           if (subtype === 'display') return mockDisplayServiceViaId;
           if (subtype === 'sleep') return { UUID: 'SleepServiceUUID_ViaId', subtype: 'sleep', displayName: 'Sleep by ID' };
