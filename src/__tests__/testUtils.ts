--- conflicted
+++ resolved
@@ -1,9 +1,6 @@
 /* eslint-disable @typescript-eslint/no-explicit-any, @typescript-eslint/no-unused-vars */
-<<<<<<< HEAD
-=======
 console.log('[testUtils.ts] START LOADING');
 
->>>>>>> 99d7c8ca
 // src/__tests__/testUtils.helper.ts
 import {
   API,
@@ -19,71 +16,6 @@
   Service,
   WithUUID,
 } from 'homebridge';
-<<<<<<< HEAD
-import { vi } from 'vitest';
-import { TfiacPlatform } from '../platform.js';
-import { TfiacDeviceConfig } from '../settings.js';
-import { PLATFORM_NAME } from '../settings.js';
-
-// Common types for mocks
-export interface MockLogger extends Partial<Logging> {
-  debug: ReturnType<typeof vi.fn>;
-  info: ReturnType<typeof vi.fn>;
-  warn: ReturnType<typeof vi.fn>;
-  error: ReturnType<typeof vi.fn>;
-  log: ReturnType<typeof vi.fn>;
-  success: ReturnType<typeof vi.fn>;
-}
-
-// Define MockApiActions interface based on createMockApiActions return type
-export interface MockApiActions {
-  updateState: ReturnType<typeof vi.fn>;
-  turnOn: ReturnType<typeof vi.fn>;
-  turnOff: ReturnType<typeof vi.fn>;
-  setAirConditionerState: ReturnType<typeof vi.fn>;
-  setFanSpeed: ReturnType<typeof vi.fn>;
-  setSwingMode: ReturnType<typeof vi.fn>;
-  setTurboState: ReturnType<typeof vi.fn>;
-  setEcoState: ReturnType<typeof vi.fn>;
-  setDisplayState: ReturnType<typeof vi.fn>;
-  setBeepState: ReturnType<typeof vi.fn>;
-  setSleepState: ReturnType<typeof vi.fn>;
-  cleanup: ReturnType<typeof vi.fn>;
-  api: {
-    on: ReturnType<typeof vi.fn>;
-    off: ReturnType<typeof vi.fn>;
-  };
-}
-
-// Use a more flexible type for hap to avoid deep compatibility issues
-// Define MockAPI as a standalone interface with necessary mocked properties
-export interface MockAPI {
-  hap: any; // Keep 'any' for flexibility in mocking hap internals
-  registerPlatformAccessories: ReturnType<typeof vi.fn>;
-  updatePlatformAccessories: ReturnType<typeof vi.fn>;
-  unregisterPlatformAccessories: ReturnType<typeof vi.fn>;
-  // Mock platformAccessory as a function returning a PlatformAccessory-like object
-  platformAccessory: ReturnType<typeof vi.fn>;
-  on: ReturnType<typeof vi.fn>;
-  emit: ReturnType<typeof vi.fn>;
-  removeAccessories: ReturnType<typeof vi.fn>;
-  api: {
-    on: ReturnType<typeof vi.fn>;
-    off: ReturnType<typeof vi.fn>;
-  };
-}
-
-// Helper function to create a mocked Homebridge logger
-export function createMockLogger(): MockLogger {
-  return {
-    debug: vi.fn(),
-    info: vi.fn(),
-    warn: vi.fn(),
-    error: vi.fn(),
-    log: vi.fn(),
-    success: vi.fn(),
-  } as MockLogger;
-=======
 import { vi, Mock } from 'vitest';
 import { TfiacPlatform } from '../platform.js';
 import { TfiacDeviceConfig } from '../settings.js';
@@ -136,7 +68,6 @@
   
   // DeviceState clone method
   clone(): MockDeviceState;
->>>>>>> 99d7c8ca
 }
 
 // Mock characteristic creation
@@ -152,23 +83,6 @@
   return {
     UUID: 'mock-char-uuid',
     value: null,
-<<<<<<< HEAD
-    getHandler: undefined,
-    setHandler: undefined,
-    on: vi.fn(onMethod),
-    onGet: vi.fn(function (this: any, handler: any) {
-      this.getHandler = handler;
-      return this;
-    }),
-    onSet: vi.fn(function (this: any, handler: any) {
-      this.setHandler = handler;
-      return this;
-    }),
-    setProps: vi.fn().mockReturnThis(),
-    updateValue: vi.fn(function (this: any, newValue: CharacteristicValue) {
-      this.value = newValue;
-      return this;
-=======
     props: {},
     on: vi.fn(onMethod),
     onSet: vi.fn(function (this: any, handler: any) {
@@ -179,7 +93,6 @@
     }),
     updateValue: vi.fn(function (this: any, newValue: CharacteristicValue) {
       this.value = newValue; return this; 
->>>>>>> 99d7c8ca
     }),
     setProps: vi.fn().mockReturnThis(),
   };
@@ -200,50 +113,21 @@
 
   return {
     characteristics,
-<<<<<<< HEAD
-    UUID: 'mock-service-uuid',
-    displayName: 'Mock Service',
-    iid: 1,
-    name: 'Mock Service',
-    subtype: undefined,
-    on: vi.fn().mockReturnThis(),
-    emit: vi.fn().mockReturnValue(true),
-    getCharacteristic: vi.fn((charIdentifier: any) => {
-      const key =
-        charIdentifier && typeof charIdentifier === 'object' && 'UUID' in charIdentifier
-          ? (charIdentifier as { UUID: string }).UUID
-          : String(charIdentifier);
-      if (!characteristics.has(key)) {
-        characteristics.set(key, createMockCharacteristic());
-      }
-      return characteristics.get(key)!;
-    }),
-    setCharacteristic: vi.fn(function (this: any, charIdentifier: any, value: CharacteristicValue) {
-      const mockChar = this.getCharacteristic(charIdentifier);
-=======
     UUID: serviceUUID,
     displayName,
     getCharacteristic,
     setCharacteristic: vi.fn(function (this: any, charIdentifier: any, value: CharacteristicValue) {
       const mockChar = getCharacteristic(charIdentifier);
->>>>>>> 99d7c8ca
       mockChar.updateValue(value);
       return this;
     }),
     updateCharacteristic: vi.fn(function (this: any, charIdentifier: any, value: any) {
-<<<<<<< HEAD
-      const mockChar = this.getCharacteristic(charIdentifier);
-=======
       const mockChar = getCharacteristic(charIdentifier);
->>>>>>> 99d7c8ca
       mockChar.updateValue(value);
       return this;
     }),
     addCharacteristic: vi.fn().mockReturnThis(),
     removeCharacteristic: vi.fn(),
-<<<<<<< HEAD
-    getServiceId: vi.fn().mockReturnValue('mock-service-id'),
-=======
     on: vi.fn().mockReturnThis(),
   } as unknown as Service;
 }
@@ -256,7 +140,6 @@
       serviceInstance.subtype = subtype;
     }
     return serviceInstance;
->>>>>>> 99d7c8ca
   };
   constructor.UUID = uuid;
   return vi.fn(constructor);
@@ -539,15 +422,6 @@
     displayName,
     UUID: uuid,
     category: Categories.AIR_CONDITIONER,
-<<<<<<< HEAD
-    getService: vi.fn().mockReturnValue(service),
-    addService: vi.fn().mockReturnValue(service),
-    services: [service],
-    on: vi.fn().mockReturnThis(),
-    emit: vi.fn().mockReturnValue(true),
-    removeService: vi.fn(),
-    getServiceById: vi.fn(),
-=======
     services,
     getService: vi.fn((identifier: string | WithUUID<typeof Service>) => {
       const searchUUID = (typeof identifier !== 'string' && (identifier as any).UUID) ? (identifier as any).UUID : undefined;
@@ -603,7 +477,6 @@
     on: vi.fn().mockReturnThis(),
     emit: vi.fn().mockReturnValue(true),
     updateReachability: vi.fn(),
->>>>>>> 99d7c8ca
   } as unknown as PlatformAccessory;
 
   return mockAccessory;
@@ -864,28 +737,10 @@
     sleepMode: emitter.status.opt_sleepMode,
     lastUpdated: new Date(),
   });
-<<<<<<< HEAD
-
-  // Common individual characteristics used in the tests.
-  (CharacteristicMock as any).Name = { UUID: 'Name', prototype: {} };
-  (CharacteristicMock as any).RotationSpeed = { UUID: 'RotationSpeed', prototype: {} };
-
-  // Cast simple constants directly.
-  (CharacteristicMock as any).On = 'On';
-
-  const ServiceMock = function (this: any) {
-    this.UUID = 'mock-service-uuid';
-  } as unknown as typeof Service & { [key: string]: any };
-
-  // Add common service identifiers
-  ['HeaterCooler', 'TemperatureSensor', 'Switch', 'Fan', 'Fanv2'].forEach((service) => {
-    ServiceMock[service] = { UUID: `mock-${service.toLowerCase()}-uuid` };
-=======
   emitter.toApiStatus = vi.fn(() => ({ ...emitter.status }));
   emitter.removeListener = vi.fn((event: string, listener: (...args: any[]) => void) => {
     EventEmitter.prototype.removeListener.call(emitter, event, listener);
     return emitter;
->>>>>>> 99d7c8ca
   });
   return emitter;
 }
@@ -904,53 +759,6 @@
     return deviceStates[deviceId];
   };
 
-<<<<<<< HEAD
-  return {
-    hap: {
-      Service: ServiceMock,
-      Characteristic: CharacteristicMock,
-      uuid: {
-        generate: vi.fn().mockReturnValue(customUuid || 'generated-uuid'),
-      },
-      Categories: categoriesCopy, // Use the manually created copy
-    },
-    registerPlatformAccessories: vi.fn(),
-    updatePlatformAccessories: vi.fn(),
-    unregisterPlatformAccessories: vi.fn(),
-    platformAccessory: vi.fn(),
-    on: vi.fn(),
-    emit: vi.fn(),
-    removeAccessories: vi.fn(),
-    api: {
-      on: vi.fn(),
-      off: vi.fn(),
-    },
-  } as MockAPI & { api: any };
-}
-
-// Create mock API actions for AirConditionerAPI
-export function createMockApiActions(initialStatus = {}): MockApiActions & { api: any } {
-  const actions = {
-    updateState: vi.fn().mockResolvedValue(initialStatus),
-    turnOn: vi.fn().mockResolvedValue(undefined),
-    turnOff: vi.fn().mockResolvedValue(undefined),
-    setAirConditionerState: vi.fn().mockResolvedValue(undefined),
-    setFanSpeed: vi.fn().mockResolvedValue(undefined),
-    setSwingMode: vi.fn().mockResolvedValue(undefined),
-    setTurboState: vi.fn().mockResolvedValue(undefined),
-    setEcoState: vi.fn().mockResolvedValue(undefined),
-    setDisplayState: vi.fn().mockResolvedValue(undefined),
-    setBeepState: vi.fn().mockResolvedValue(undefined),
-    setSleepState: vi.fn().mockResolvedValue(undefined),
-    cleanup: vi.fn().mockResolvedValue(undefined),
-    api: {
-      on: vi.fn(),
-      off: vi.fn(),
-    },
-  };
-  (global as any).mockApiActions = actions;
-  return actions as MockApiActions & { api: any };
-=======
   emitter.getDeviceState = vi.fn((deviceId: string) => {
     if (!deviceStates[deviceId] && defaultDeviceOptions.id === deviceId) {
       ensureDeviceState(deviceId, defaultDeviceOptions);
@@ -972,7 +780,6 @@
     ensureDeviceState(defaultDeviceOptions.id, defaultDeviceOptions);
   }
   return emitter;
->>>>>>> 99d7c8ca
 }
 
 // Test platform setup
@@ -1032,79 +839,7 @@
   } as PlatformConfig;
 }
 
-<<<<<<< HEAD
-// Alias setupTestPlatform as createMockPlatform for compatibility with older tests
-export const createMockPlatform = setupTestPlatform;
-// Alias setupTestPlatform for characteristic tests
-export const mockPlatform = setupTestPlatform();
-// Alias createMockPlatformAccessory for compatibility with older tests, but wrap in vi.fn for easier mocking/resetting in tests
-export const mockPlatformAccessory = vi.fn(
-  (displayName: string, uuid: string) => createMockPlatformAccessory(displayName, uuid),
-) as unknown as ReturnType<typeof vi.fn>;
-
-// Helper function to get characteristic handlers from service mock
-export function getHandlerByIdentifier(
-  service: any,
-  charIdentifier: any,
-  eventType: 'get' | 'set',
-): ((callback: CharacteristicGetCallback) => void) | ((value: CharacteristicValue, callback: CharacteristicSetCallback) => void) {
-  // Get the accessory from the service if it's available
-  const accessory = service.accessory;
-  
-  // If we can access the TfiacPlatformAccessory instance
-  if (accessory && accessory.getCharacteristicHandler) {
-    // Extract the characteristic name or UUID
-    const charId = typeof charIdentifier === 'string' 
-      ? charIdentifier 
-      : charIdentifier.UUID || charIdentifier;
-    
-    // Try to get handler from the accessory's handler system
-    const handler = accessory.getCharacteristicHandler(charId, eventType);
-    if (handler) {
-      return handler;
-    }
-  }
-  
-  // Fall back to the old approach
-  const char = service.getCharacteristic(charIdentifier);
-  return eventType === 'get' ? char.getHandler : char.setHandler;
-}
-
-// Common initial status values for tests
-export const initialStatusFahrenheit = {
-  is_on: 'on',
-  current_temp: 68,
-  target_temp: 68,
-  operation_mode: 'auto',
-  fan_mode: 'Low',
-  swing_mode: 'Off',
-  outdoor_temp: 68,
-  opt_super: 'off',
-  opt_eco: 'off',
-  opt_display: 'on',
-  opt_beep: 'on',
-  opt_sleepMode: 'off',
-};
-
-export const initialStatusCelsius = {
-  is_on: 'on',
-  current_temp: 20,
-  target_temp: 20,
-  operation_mode: 'auto',
-  fan_mode: 'Low',
-  swing_mode: 'Off',
-  outdoor_temp: 20,
-  opt_super: 'off',
-  opt_eco: 'off',
-  opt_display: 'on',
-  opt_beep: 'on',
-  opt_sleepMode: 'off',
-};
-
-// Helper for temperature conversions in tests
-=======
 // Define helper temperature conversion functions before using them
->>>>>>> 99d7c8ca
 export function toFahrenheit(celsius: number): number {
   return (celsius * 9) / 5 + 32;
 }
