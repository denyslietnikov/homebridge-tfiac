import { vi, it, expect, describe, beforeEach, afterEach } from 'vitest';
import { HorizontalSwingSwitchAccessory } from '../HorizontalSwingSwitchAccessory.js';
import { PlatformAccessory, Service, CharacteristicValue, CharacteristicSetCallback } from 'homebridge';
import { TfiacPlatform } from '../platform.js';
<<<<<<< HEAD
import { PlatformAccessory, Service, CharacteristicGetCallback, CharacteristicSetCallback, CharacteristicValue } from 'homebridge';
import { 
  setupTestPlatform, 
  createMockPlatformAccessory, 
  createMockService
} from './testUtils.js';
import { vi, it, expect, describe, beforeEach, afterEach } from 'vitest';
import { SwingMode } from '../enums.js';
import type { AirConditionerStatus } from '../AirConditionerAPI.js';

// Define mocks at the top level
const updateStateMock = vi.fn();
const setSwingModeMock = vi.fn();
const cleanupMock = vi.fn(); // Shared cleanup mock

const mockApiActions = {
  updateState: updateStateMock,
  setSwingMode: setSwingModeMock,
  cleanup: cleanupMock, // Use shared mock
};

vi.mock('../AirConditionerAPI.js', () => ({
  default: vi.fn(() => mockApiActions)
=======
import { createMockCacheManager, createMockDeviceState, createMockPlatform, defaultDeviceOptions } from './testUtils';
import { PowerState, SwingMode } from '../enums.js';
import { AirConditionerStatus } from '../AirConditionerAPI.js';
import { CacheManager } from '../CacheManager.js';
import { DeviceState } from '../state/DeviceState.js';

vi.mock('../CacheManager.js', () => ({
  CacheManager: {
    getInstance: vi.fn(),
  },
>>>>>>> 99d7c8ca
}));

describe('HorizontalSwingSwitchAccessory', () => {
  let platform: TfiacPlatform;
  let accessory: any;
  let mockService: any;
  let mockCharacteristicOn: any;
  let inst: HorizontalSwingSwitchAccessory;
  let mockCacheManager: any;
  let mockDeviceStateObject: any;
  let capturedStateChangeListener: (state: any) => void;
  let capturedOnSetHandler: (value: CharacteristicValue, callback: CharacteristicSetCallback) => Promise<void>;

  beforeEach(() => {
<<<<<<< HEAD
    vi.clearAllMocks(); // Clear all mocks
    platform = setupTestPlatform();
    service = createMockService();

    // Always return the same mock service for addService/getService
    accessory = createMockPlatformAccessory();
    (accessory.getService as ReturnType<typeof vi.fn>).mockReturnValue(service);
    (accessory.addService as ReturnType<typeof vi.fn>).mockReturnValue(service);
    // By default, getServiceById returns undefined to allow addService to be called
    (accessory.getServiceById as ReturnType<typeof vi.fn>).mockReturnValue(undefined);

    // Set default mock responses
    updateStateMock.mockResolvedValue({ swing_mode: 'Horizontal' });
    setSwingModeMock.mockResolvedValue(undefined);
  });
=======
    vi.clearAllMocks();

    platform = createMockPlatform();

    mockCharacteristicOn = {
      onGet: vi.fn().mockReturnThis(),
      onSet: vi.fn((handler) => {
        capturedOnSetHandler = handler;
        return mockCharacteristicOn;
      }),
      updateValue: vi.fn(),
    };

    mockService = {
      setCharacteristic: vi.fn().mockReturnThis(),
      getCharacteristic: vi.fn((char) => {
        if (char === platform.Characteristic.On) {
          return mockCharacteristicOn;
        }
        return { onGet: vi.fn().mockReturnThis(), onSet: vi.fn().mockReturnThis(), updateValue: vi.fn() };
      }),
      updateCharacteristic: vi.fn(),
    };

    accessory = {
      getService: vi.fn().mockReturnValue(null),
      getServiceById: vi.fn().mockReturnValue(mockService),
      addService: vi.fn().mockReturnValue(mockService),
      context: {
        deviceConfig: { ip: '192.168.1.100', port: 8080, name: 'Test AC Horizontal Swing' },
      },
      displayName: 'Test AC Horizontal Swing Display',
    };

    mockDeviceStateObject = createMockDeviceState(defaultDeviceOptions);
    mockDeviceStateObject.setSwingMode = vi.fn(); // Added mock for setSwingMode
    mockDeviceStateObject.on = vi.fn((event, listener) => {
      if (event === 'stateChanged') {
        capturedStateChangeListener = listener;
      }
      return mockDeviceStateObject;
    });
    mockDeviceStateObject.swingMode = SwingMode.Off;
    mockDeviceStateObject.clone = vi.fn().mockReturnValue(mockDeviceStateObject);
>>>>>>> 99d7c8ca

    mockCacheManager = createMockCacheManager();
    mockCacheManager.getDeviceState.mockReturnValue(mockDeviceStateObject);
    mockCacheManager.applyStateToDevice = vi.fn().mockResolvedValue(undefined);
    mockCacheManager.getStatus = vi.fn().mockResolvedValue({ swingMode: SwingMode.Off });

    (CacheManager.getInstance as ReturnType<typeof vi.fn>).mockReturnValue(mockCacheManager);

    mockDeviceStateObject.toApiStatus.mockReturnValue({ 
      swing_mode: SwingMode.Off
    });

    inst = new HorizontalSwingSwitchAccessory(platform, accessory);
<<<<<<< HEAD
    return inst;
  };

  it('should construct and set up polling and handlers', () => {
    createAccessory();
    // Depending on whether the service already existed, the accessory will either
    // retrieve it or create a new one. Assert accordingly.
    if ((accessory.addService as ReturnType<typeof vi.fn>).mock.calls.length > 0) {
      expect(accessory.addService).toHaveBeenCalledWith(
        expect.anything(),
        'Horizontal Swing',
        'horizontal_swing',
      );
    } else {
      expect(accessory.getService).toHaveBeenCalledWith('Horizontal Swing');
    }

    // ConfiguredName and Name should always be set
    expect(service.setCharacteristic).toHaveBeenCalledWith(
      expect.objectContaining({ UUID: 'Name' }),
      'Horizontal Swing',
    );
    
    expect(service.getCharacteristic).toHaveBeenCalledWith('On');
    const mockCharacteristic = service.getCharacteristic('On');
    expect(mockCharacteristic?.onGet).toHaveBeenCalledWith(expect.any(Function));
    expect(mockCharacteristic?.onSet).toHaveBeenCalledWith(expect.any(Function));
=======
>>>>>>> 99d7c8ca
  });

  it('should construct and set up characteristics and listeners', () => {
    expect(accessory.getServiceById).toHaveBeenCalledWith(platform.Service.Switch.UUID, 'horizontalswing');
    expect(mockService.setCharacteristic).toHaveBeenCalledWith(platform.Characteristic.Name, 'Horizontal Swing');
    expect(mockService.getCharacteristic).toHaveBeenCalledWith(platform.Characteristic.On);
    expect(mockCharacteristicOn.onGet).toHaveBeenCalledWith(expect.any(Function));
    expect(mockCharacteristicOn.onSet).toHaveBeenCalledWith(expect.any(Function));
    expect(mockDeviceStateObject.on).toHaveBeenCalledWith('stateChanged', expect.any(Function));
    expect(mockService.updateCharacteristic).toHaveBeenCalledWith(platform.Characteristic.On, false);
  });

<<<<<<< HEAD
  it('should update cached status and update characteristic for Horizontal mode', async () => {
    createAccessory();
    const mockCacheManager = { getStatus: vi.fn(), api: { on: vi.fn(), off: vi.fn() }, clear: vi.fn() };
    (inst as any).cacheManager = mockCacheManager;
    mockCacheManager.getStatus.mockResolvedValue({ swing_mode: 'Horizontal' });
    await (inst as any).updateCachedStatus();
    expect(mockCacheManager.getStatus).toHaveBeenCalled();
    expect(service.updateCharacteristic).toHaveBeenCalledWith('On', true);
  });

  it('should update cached status and update characteristic for Both mode', async () => {
    createAccessory();
    const mockCacheManager = { getStatus: vi.fn(), api: { on: vi.fn(), off: vi.fn() }, clear: vi.fn() };
    (inst as any).cacheManager = mockCacheManager;
    mockCacheManager.getStatus.mockResolvedValue({ swing_mode: 'Both' });
    await (inst as any).updateCachedStatus();
    expect(mockCacheManager.getStatus).toHaveBeenCalled();
    expect(service.updateCharacteristic).toHaveBeenCalledWith('On', true);
  });

  it('should not update characteristic when cached and new status both Off', async () => {
    createAccessory();
    const mockCacheManager = { getStatus: vi.fn(), api: { on: vi.fn(), off: vi.fn() }, clear: vi.fn() };
    (inst as any).cacheManager = mockCacheManager;
    mockCacheManager.getStatus.mockResolvedValue({ swing_mode: 'Off' });
    await (inst as any).updateCachedStatus();
    expect(mockCacheManager.getStatus).toHaveBeenCalled();
    expect(service.updateCharacteristic).not.toHaveBeenCalled();
  });

  it('should not update characteristic when cached and new status both Vertical', async () => {
    createAccessory();
    const mockCacheManager = { getStatus: vi.fn(), api: { on: vi.fn(), off: vi.fn() }, clear: vi.fn() };
    (inst as any).cacheManager = mockCacheManager;
    mockCacheManager.getStatus.mockResolvedValue({ swing_mode: 'Vertical' });
    await (inst as any).updateCachedStatus();
    expect(mockCacheManager.getStatus).toHaveBeenCalled();
    expect(service.updateCharacteristic).not.toHaveBeenCalled();
  });

  it('should handle error during update cached status', async () => {
    createAccessory();
    const mockCacheManager = { getStatus: vi.fn(), api: { on: vi.fn(), off: vi.fn() }, clear: vi.fn() };
    (inst as any).cacheManager = mockCacheManager;
    const error = new Error('Network error');
    mockCacheManager.getStatus.mockRejectedValue(error);
    await (inst as any).updateCachedStatus();
    expect(platform.log.error).toHaveBeenCalledWith(
      expect.stringContaining('Error updating Horizontal Swing status for'),
      error
    );
  });

  it('should handle get with cached status for Horizontal mode', async () => {
    createAccessory();
    (inst as any).cachedStatus = { swing_mode: 'Horizontal' };
    const result = await new Promise((resolve) => {
      (inst as any).handleGet((err: any, val: any) => {
        resolve({ err, val });
      });
=======
  it('should stop polling by removing DeviceState listener', () => {
    inst.stopPolling();
    expect(mockDeviceStateObject.removeListener).toHaveBeenCalledWith('stateChanged', expect.any(Function));
  });

  describe('handleGet', () => {
    it('should return true when swing_mode is Horizontal', () => {
      mockDeviceStateObject.toApiStatus.mockReturnValue({ swing_mode: SwingMode.Horizontal });
      inst = new HorizontalSwingSwitchAccessory(platform, accessory);
      
      const result = inst.handleGet();
      expect(result).toBe(true);
    });

    it('should return true when swing_mode is Both', () => {
      mockDeviceStateObject.toApiStatus.mockReturnValue({ swing_mode: SwingMode.Both });
      inst = new HorizontalSwingSwitchAccessory(platform, accessory);
      
      const result = inst.handleGet();
      expect(result).toBe(true);
    });

    it('should return false when swing_mode is Off', () => {
      mockDeviceStateObject.toApiStatus.mockReturnValue({ swing_mode: SwingMode.Off });
      inst = new HorizontalSwingSwitchAccessory(platform, accessory);
      
      const result = inst.handleGet();
      expect(result).toBe(false);
    });

    it('should return false when swing_mode is Vertical', () => {
      mockDeviceStateObject.toApiStatus.mockReturnValue({ swing_mode: SwingMode.Vertical });
      inst = new HorizontalSwingSwitchAccessory(platform, accessory);
      
      const result = inst.handleGet();
      expect(result).toBe(false);
    });

    it('should handle null deviceState by returning false', () => {
      Object.defineProperty(inst, 'deviceState', { get: () => null });
      const result = inst.handleGet();
      expect(result).toBe(false);
>>>>>>> 99d7c8ca
    });
    const castedResult = result as { err: any, val: any };
    expect(castedResult.err).toBeNull();
    expect(castedResult.val).toBe(true);
  });

<<<<<<< HEAD
  it('should handle get with cached status for Both mode', async () => {
    createAccessory();
    (inst as any).cachedStatus = { swing_mode: 'Both' };
    const result = await new Promise((resolve) => {
      (inst as any).handleGet((err: any, val: any) => {
        resolve({ err, val });
      });
    });
    const castedResult = result as { err: any, val: any };
    expect(castedResult.err).toBeNull();
    expect(castedResult.val).toBe(true);
  });

  it('should handle get with cached status for Off mode', async () => {
    createAccessory();
    (inst as any).cachedStatus = { swing_mode: 'Off' };
    const result = await new Promise((resolve) => {
      (inst as any).handleGet((err: any, val: any) => {
        resolve({ err, val });
      });
    });
    const castedResult = result as { err: any, val: any };
    expect(castedResult.err).toBeNull();
    expect(castedResult.val).toBe(false);
  });

  it('should handle get with cached status for Vertical mode', async () => {
    createAccessory();
    (inst as any).cachedStatus = { swing_mode: 'Vertical' };
    const result = await new Promise((resolve) => {
      (inst as any).handleGet((err: any, val: any) => {
        resolve({ err, val });
      });
    });
    const castedResult = result as { err: any, val: any };
    expect(castedResult.err).toBeNull();
    expect(castedResult.val).toBe(false);
  });

  it('should handle get with no cached status', async () => {
    createAccessory();
    (inst as any).cachedStatus = null;
    const result = await new Promise((resolve) => {
      (inst as any).handleGet((err: any, val: any) => {
        resolve({ err, val });
      });
    });
    const castedResult = result as { err: any, val: any };
    expect(castedResult.err).toBeNull();
    expect(castedResult.val).toBe(false);
  });

  it('should handle set ON when vertical is OFF', async () => {
    createAccessory();
    (inst as any).cachedStatus = { swing_mode: 'Off' };
    const cb = vi.fn();
    updateStateMock.mockResolvedValueOnce({ swing_mode: 'Horizontal' });
    await (inst as any).handleSet(true, cb);
    expect(setSwingModeMock).toHaveBeenCalledWith('Horizontal');
    expect(cb).toHaveBeenCalledWith(null);
    expect(service.updateCharacteristic).toHaveBeenCalledWith('On', true);
  });

  it('should handle set ON when vertical is ON', async () => {
    createAccessory();
    (inst as any).cachedStatus = { swing_mode: 'Vertical' };
    const cb = vi.fn();
    updateStateMock.mockResolvedValueOnce({ swing_mode: 'Both' });
    await (inst as any).handleSet(true, cb);
    expect(setSwingModeMock).toHaveBeenCalledWith('Both');
    expect(cb).toHaveBeenCalledWith(null);
    expect(service.updateCharacteristic).toHaveBeenCalledWith('On', true);
  });

  it('should handle set OFF when both are ON', async () => {
    createAccessory();
    (inst as any).cachedStatus = { swing_mode: 'Both' };
    const cb = vi.fn();
    updateStateMock.mockResolvedValueOnce({ swing_mode: 'Vertical' });
    await (inst as any).handleSet(false, cb);
    expect(setSwingModeMock).toHaveBeenCalledWith('Vertical');
    expect(cb).toHaveBeenCalledWith(null);
    expect(service.updateCharacteristic).toHaveBeenCalledWith('On', false);
  });

  it('should handle set OFF when only horizontal is ON', async () => {
    createAccessory();
    (inst as any).cachedStatus = { swing_mode: 'Horizontal' };
    const cb = vi.fn();
    updateStateMock.mockResolvedValueOnce({ swing_mode: 'Off' });
    await (inst as any).handleSet(false, cb);
    expect(setSwingModeMock).toHaveBeenCalledWith('Off');
    expect(cb).toHaveBeenCalledWith(null);
    expect(service.updateCharacteristic).toHaveBeenCalledWith('On', false);
  });

  it('should handle set error', async () => {
    createAccessory();
    const error = new Error('Network error');
    setSwingModeMock.mockRejectedValueOnce(error);
    const cb = vi.fn();
    await (inst as any).handleSet(true, cb);
    expect(cb).toHaveBeenCalledWith(error);
=======
  describe('handleSet', () => {
    it('should set swing_mode to Horizontal when value is true and vertical is off', async () => {
      const mockCallback = vi.fn();
      mockDeviceStateObject.swingMode = SwingMode.Off; // Vertical is off
      
      await capturedOnSetHandler(true, mockCallback); // Request to turn horizontal ON
      
      expect(mockDeviceStateObject.setSwingMode).toHaveBeenCalledWith(SwingMode.Horizontal);
      expect(mockCacheManager.applyStateToDevice).toHaveBeenCalledWith(mockDeviceStateObject);
      expect(mockCallback).toHaveBeenCalledWith(null);
    });

    it('should set swing_mode to Both when value is true and vertical is on', async () => {
      const mockCallback = vi.fn();
      mockDeviceStateObject.swingMode = SwingMode.Vertical; // Vertical is on
      
      await capturedOnSetHandler(true, mockCallback); // Request to turn horizontal ON
      
      expect(mockDeviceStateObject.setSwingMode).toHaveBeenCalledWith(SwingMode.Both);
      expect(mockCacheManager.applyStateToDevice).toHaveBeenCalledWith(mockDeviceStateObject);
      expect(mockCallback).toHaveBeenCalledWith(null);
    });

    it('should set swing_mode to Off when value is false and vertical is off', async () => {
      const mockCallback = vi.fn();
      mockDeviceStateObject.swingMode = SwingMode.Horizontal; 
      
      await capturedOnSetHandler(false, mockCallback); // Request to turn horizontal OFF
      
      expect(mockDeviceStateObject.setSwingMode).toHaveBeenCalledWith(SwingMode.Off);
      expect(mockCacheManager.applyStateToDevice).toHaveBeenCalledWith(mockDeviceStateObject);
      expect(mockCallback).toHaveBeenCalledWith(null);
    });

    it('should set swing_mode to Vertical when value is false and vertical is on', async () => {
      const mockCallback = vi.fn();
      mockDeviceStateObject.swingMode = SwingMode.Both; 
      
      await capturedOnSetHandler(false, mockCallback); // Request to turn horizontal OFF
      
      expect(mockDeviceStateObject.setSwingMode).toHaveBeenCalledWith(SwingMode.Vertical);
      expect(mockCacheManager.applyStateToDevice).toHaveBeenCalledWith(mockDeviceStateObject);
      expect(mockCallback).toHaveBeenCalledWith(null);
    });

    it('should handle errors and call callback with error', async () => {
      const mockCallback = vi.fn();
      
      // Create a HapStatusError for the platform
      const hapError = new platform.api.hap.HapStatusError(
        platform.api.hap.HAPStatus.SERVICE_COMMUNICATION_FAILURE
      );
      
      // Mock the applyStateToDevice to reject with our error
      mockCacheManager.applyStateToDevice.mockRejectedValueOnce(hapError);
      mockDeviceStateObject.swingMode = SwingMode.Off; 
      
      await capturedOnSetHandler(true, mockCallback);
      
      expect(mockDeviceStateObject.setSwingMode).toHaveBeenCalledWith(SwingMode.Horizontal);
      expect(mockCacheManager.applyStateToDevice).toHaveBeenCalledWith(mockDeviceStateObject);
      expect(mockCallback).toHaveBeenCalledWith(
        expect.objectContaining({
          status: platform.api.hap.HAPStatus.SERVICE_COMMUNICATION_FAILURE
        })
      );
    });
  });

  describe('stateChanged listener', () => {
    it('should update characteristic when state changes to horizontal on', () => {
      const newState = createMockDeviceState(defaultDeviceOptions);
      newState.toApiStatus.mockReturnValue({ swing_mode: SwingMode.Horizontal });
      
      capturedStateChangeListener(newState);
      
      expect(mockService.updateCharacteristic).toHaveBeenCalledWith(platform.Characteristic.On, true);
    });

    it('should update characteristic when state changes to both on', () => {
      const newState = createMockDeviceState(defaultDeviceOptions);
      newState.toApiStatus.mockReturnValue({ swing_mode: SwingMode.Both });
      
      capturedStateChangeListener(newState);
      
      expect(mockService.updateCharacteristic).toHaveBeenCalledWith(platform.Characteristic.On, true);
    });

    it('should update characteristic when state changes to off', () => {
      const newState = createMockDeviceState(defaultDeviceOptions);
      newState.toApiStatus.mockReturnValue({ swing_mode: SwingMode.Off });
      
      capturedStateChangeListener(newState);
      
      expect(mockService.updateCharacteristic).toHaveBeenCalledWith(platform.Characteristic.On, false);
    });

    it('should update characteristic when state changes to vertical only', () => {
      const newState = createMockDeviceState(defaultDeviceOptions);
      newState.toApiStatus.mockReturnValue({ swing_mode: SwingMode.Vertical });
      
      capturedStateChangeListener(newState);
      
      expect(mockService.updateCharacteristic).toHaveBeenCalledWith(platform.Characteristic.On, false);
    });
>>>>>>> 99d7c8ca
  });
});<|MERGE_RESOLUTION|>--- conflicted
+++ resolved
@@ -2,31 +2,6 @@
 import { HorizontalSwingSwitchAccessory } from '../HorizontalSwingSwitchAccessory.js';
 import { PlatformAccessory, Service, CharacteristicValue, CharacteristicSetCallback } from 'homebridge';
 import { TfiacPlatform } from '../platform.js';
-<<<<<<< HEAD
-import { PlatformAccessory, Service, CharacteristicGetCallback, CharacteristicSetCallback, CharacteristicValue } from 'homebridge';
-import { 
-  setupTestPlatform, 
-  createMockPlatformAccessory, 
-  createMockService
-} from './testUtils.js';
-import { vi, it, expect, describe, beforeEach, afterEach } from 'vitest';
-import { SwingMode } from '../enums.js';
-import type { AirConditionerStatus } from '../AirConditionerAPI.js';
-
-// Define mocks at the top level
-const updateStateMock = vi.fn();
-const setSwingModeMock = vi.fn();
-const cleanupMock = vi.fn(); // Shared cleanup mock
-
-const mockApiActions = {
-  updateState: updateStateMock,
-  setSwingMode: setSwingModeMock,
-  cleanup: cleanupMock, // Use shared mock
-};
-
-vi.mock('../AirConditionerAPI.js', () => ({
-  default: vi.fn(() => mockApiActions)
-=======
 import { createMockCacheManager, createMockDeviceState, createMockPlatform, defaultDeviceOptions } from './testUtils';
 import { PowerState, SwingMode } from '../enums.js';
 import { AirConditionerStatus } from '../AirConditionerAPI.js';
@@ -37,7 +12,6 @@
   CacheManager: {
     getInstance: vi.fn(),
   },
->>>>>>> 99d7c8ca
 }));
 
 describe('HorizontalSwingSwitchAccessory', () => {
@@ -52,23 +26,6 @@
   let capturedOnSetHandler: (value: CharacteristicValue, callback: CharacteristicSetCallback) => Promise<void>;
 
   beforeEach(() => {
-<<<<<<< HEAD
-    vi.clearAllMocks(); // Clear all mocks
-    platform = setupTestPlatform();
-    service = createMockService();
-
-    // Always return the same mock service for addService/getService
-    accessory = createMockPlatformAccessory();
-    (accessory.getService as ReturnType<typeof vi.fn>).mockReturnValue(service);
-    (accessory.addService as ReturnType<typeof vi.fn>).mockReturnValue(service);
-    // By default, getServiceById returns undefined to allow addService to be called
-    (accessory.getServiceById as ReturnType<typeof vi.fn>).mockReturnValue(undefined);
-
-    // Set default mock responses
-    updateStateMock.mockResolvedValue({ swing_mode: 'Horizontal' });
-    setSwingModeMock.mockResolvedValue(undefined);
-  });
-=======
     vi.clearAllMocks();
 
     platform = createMockPlatform();
@@ -113,7 +70,6 @@
     });
     mockDeviceStateObject.swingMode = SwingMode.Off;
     mockDeviceStateObject.clone = vi.fn().mockReturnValue(mockDeviceStateObject);
->>>>>>> 99d7c8ca
 
     mockCacheManager = createMockCacheManager();
     mockCacheManager.getDeviceState.mockReturnValue(mockDeviceStateObject);
@@ -127,36 +83,6 @@
     });
 
     inst = new HorizontalSwingSwitchAccessory(platform, accessory);
-<<<<<<< HEAD
-    return inst;
-  };
-
-  it('should construct and set up polling and handlers', () => {
-    createAccessory();
-    // Depending on whether the service already existed, the accessory will either
-    // retrieve it or create a new one. Assert accordingly.
-    if ((accessory.addService as ReturnType<typeof vi.fn>).mock.calls.length > 0) {
-      expect(accessory.addService).toHaveBeenCalledWith(
-        expect.anything(),
-        'Horizontal Swing',
-        'horizontal_swing',
-      );
-    } else {
-      expect(accessory.getService).toHaveBeenCalledWith('Horizontal Swing');
-    }
-
-    // ConfiguredName and Name should always be set
-    expect(service.setCharacteristic).toHaveBeenCalledWith(
-      expect.objectContaining({ UUID: 'Name' }),
-      'Horizontal Swing',
-    );
-    
-    expect(service.getCharacteristic).toHaveBeenCalledWith('On');
-    const mockCharacteristic = service.getCharacteristic('On');
-    expect(mockCharacteristic?.onGet).toHaveBeenCalledWith(expect.any(Function));
-    expect(mockCharacteristic?.onSet).toHaveBeenCalledWith(expect.any(Function));
-=======
->>>>>>> 99d7c8ca
   });
 
   it('should construct and set up characteristics and listeners', () => {
@@ -169,68 +95,6 @@
     expect(mockService.updateCharacteristic).toHaveBeenCalledWith(platform.Characteristic.On, false);
   });
 
-<<<<<<< HEAD
-  it('should update cached status and update characteristic for Horizontal mode', async () => {
-    createAccessory();
-    const mockCacheManager = { getStatus: vi.fn(), api: { on: vi.fn(), off: vi.fn() }, clear: vi.fn() };
-    (inst as any).cacheManager = mockCacheManager;
-    mockCacheManager.getStatus.mockResolvedValue({ swing_mode: 'Horizontal' });
-    await (inst as any).updateCachedStatus();
-    expect(mockCacheManager.getStatus).toHaveBeenCalled();
-    expect(service.updateCharacteristic).toHaveBeenCalledWith('On', true);
-  });
-
-  it('should update cached status and update characteristic for Both mode', async () => {
-    createAccessory();
-    const mockCacheManager = { getStatus: vi.fn(), api: { on: vi.fn(), off: vi.fn() }, clear: vi.fn() };
-    (inst as any).cacheManager = mockCacheManager;
-    mockCacheManager.getStatus.mockResolvedValue({ swing_mode: 'Both' });
-    await (inst as any).updateCachedStatus();
-    expect(mockCacheManager.getStatus).toHaveBeenCalled();
-    expect(service.updateCharacteristic).toHaveBeenCalledWith('On', true);
-  });
-
-  it('should not update characteristic when cached and new status both Off', async () => {
-    createAccessory();
-    const mockCacheManager = { getStatus: vi.fn(), api: { on: vi.fn(), off: vi.fn() }, clear: vi.fn() };
-    (inst as any).cacheManager = mockCacheManager;
-    mockCacheManager.getStatus.mockResolvedValue({ swing_mode: 'Off' });
-    await (inst as any).updateCachedStatus();
-    expect(mockCacheManager.getStatus).toHaveBeenCalled();
-    expect(service.updateCharacteristic).not.toHaveBeenCalled();
-  });
-
-  it('should not update characteristic when cached and new status both Vertical', async () => {
-    createAccessory();
-    const mockCacheManager = { getStatus: vi.fn(), api: { on: vi.fn(), off: vi.fn() }, clear: vi.fn() };
-    (inst as any).cacheManager = mockCacheManager;
-    mockCacheManager.getStatus.mockResolvedValue({ swing_mode: 'Vertical' });
-    await (inst as any).updateCachedStatus();
-    expect(mockCacheManager.getStatus).toHaveBeenCalled();
-    expect(service.updateCharacteristic).not.toHaveBeenCalled();
-  });
-
-  it('should handle error during update cached status', async () => {
-    createAccessory();
-    const mockCacheManager = { getStatus: vi.fn(), api: { on: vi.fn(), off: vi.fn() }, clear: vi.fn() };
-    (inst as any).cacheManager = mockCacheManager;
-    const error = new Error('Network error');
-    mockCacheManager.getStatus.mockRejectedValue(error);
-    await (inst as any).updateCachedStatus();
-    expect(platform.log.error).toHaveBeenCalledWith(
-      expect.stringContaining('Error updating Horizontal Swing status for'),
-      error
-    );
-  });
-
-  it('should handle get with cached status for Horizontal mode', async () => {
-    createAccessory();
-    (inst as any).cachedStatus = { swing_mode: 'Horizontal' };
-    const result = await new Promise((resolve) => {
-      (inst as any).handleGet((err: any, val: any) => {
-        resolve({ err, val });
-      });
-=======
   it('should stop polling by removing DeviceState listener', () => {
     inst.stopPolling();
     expect(mockDeviceStateObject.removeListener).toHaveBeenCalledWith('stateChanged', expect.any(Function));
@@ -273,118 +137,12 @@
       Object.defineProperty(inst, 'deviceState', { get: () => null });
       const result = inst.handleGet();
       expect(result).toBe(false);
->>>>>>> 99d7c8ca
     });
     const castedResult = result as { err: any, val: any };
     expect(castedResult.err).toBeNull();
     expect(castedResult.val).toBe(true);
   });
 
-<<<<<<< HEAD
-  it('should handle get with cached status for Both mode', async () => {
-    createAccessory();
-    (inst as any).cachedStatus = { swing_mode: 'Both' };
-    const result = await new Promise((resolve) => {
-      (inst as any).handleGet((err: any, val: any) => {
-        resolve({ err, val });
-      });
-    });
-    const castedResult = result as { err: any, val: any };
-    expect(castedResult.err).toBeNull();
-    expect(castedResult.val).toBe(true);
-  });
-
-  it('should handle get with cached status for Off mode', async () => {
-    createAccessory();
-    (inst as any).cachedStatus = { swing_mode: 'Off' };
-    const result = await new Promise((resolve) => {
-      (inst as any).handleGet((err: any, val: any) => {
-        resolve({ err, val });
-      });
-    });
-    const castedResult = result as { err: any, val: any };
-    expect(castedResult.err).toBeNull();
-    expect(castedResult.val).toBe(false);
-  });
-
-  it('should handle get with cached status for Vertical mode', async () => {
-    createAccessory();
-    (inst as any).cachedStatus = { swing_mode: 'Vertical' };
-    const result = await new Promise((resolve) => {
-      (inst as any).handleGet((err: any, val: any) => {
-        resolve({ err, val });
-      });
-    });
-    const castedResult = result as { err: any, val: any };
-    expect(castedResult.err).toBeNull();
-    expect(castedResult.val).toBe(false);
-  });
-
-  it('should handle get with no cached status', async () => {
-    createAccessory();
-    (inst as any).cachedStatus = null;
-    const result = await new Promise((resolve) => {
-      (inst as any).handleGet((err: any, val: any) => {
-        resolve({ err, val });
-      });
-    });
-    const castedResult = result as { err: any, val: any };
-    expect(castedResult.err).toBeNull();
-    expect(castedResult.val).toBe(false);
-  });
-
-  it('should handle set ON when vertical is OFF', async () => {
-    createAccessory();
-    (inst as any).cachedStatus = { swing_mode: 'Off' };
-    const cb = vi.fn();
-    updateStateMock.mockResolvedValueOnce({ swing_mode: 'Horizontal' });
-    await (inst as any).handleSet(true, cb);
-    expect(setSwingModeMock).toHaveBeenCalledWith('Horizontal');
-    expect(cb).toHaveBeenCalledWith(null);
-    expect(service.updateCharacteristic).toHaveBeenCalledWith('On', true);
-  });
-
-  it('should handle set ON when vertical is ON', async () => {
-    createAccessory();
-    (inst as any).cachedStatus = { swing_mode: 'Vertical' };
-    const cb = vi.fn();
-    updateStateMock.mockResolvedValueOnce({ swing_mode: 'Both' });
-    await (inst as any).handleSet(true, cb);
-    expect(setSwingModeMock).toHaveBeenCalledWith('Both');
-    expect(cb).toHaveBeenCalledWith(null);
-    expect(service.updateCharacteristic).toHaveBeenCalledWith('On', true);
-  });
-
-  it('should handle set OFF when both are ON', async () => {
-    createAccessory();
-    (inst as any).cachedStatus = { swing_mode: 'Both' };
-    const cb = vi.fn();
-    updateStateMock.mockResolvedValueOnce({ swing_mode: 'Vertical' });
-    await (inst as any).handleSet(false, cb);
-    expect(setSwingModeMock).toHaveBeenCalledWith('Vertical');
-    expect(cb).toHaveBeenCalledWith(null);
-    expect(service.updateCharacteristic).toHaveBeenCalledWith('On', false);
-  });
-
-  it('should handle set OFF when only horizontal is ON', async () => {
-    createAccessory();
-    (inst as any).cachedStatus = { swing_mode: 'Horizontal' };
-    const cb = vi.fn();
-    updateStateMock.mockResolvedValueOnce({ swing_mode: 'Off' });
-    await (inst as any).handleSet(false, cb);
-    expect(setSwingModeMock).toHaveBeenCalledWith('Off');
-    expect(cb).toHaveBeenCalledWith(null);
-    expect(service.updateCharacteristic).toHaveBeenCalledWith('On', false);
-  });
-
-  it('should handle set error', async () => {
-    createAccessory();
-    const error = new Error('Network error');
-    setSwingModeMock.mockRejectedValueOnce(error);
-    const cb = vi.fn();
-    await (inst as any).handleSet(true, cb);
-    expect(cb).toHaveBeenCalledWith(error);
-=======
   describe('handleSet', () => {
     it('should set swing_mode to Horizontal when value is true and vertical is off', async () => {
       const mockCallback = vi.fn();
@@ -452,6 +210,9 @@
         })
       );
     });
+    const castedResult = result as { err: any, val: any };
+    expect(castedResult.err).toBeNull();
+    expect(castedResult.val).toBe(false);
   });
 
   describe('stateChanged listener', () => {
@@ -490,6 +251,5 @@
       
       expect(mockService.updateCharacteristic).toHaveBeenCalledWith(platform.Characteristic.On, false);
     });
->>>>>>> 99d7c8ca
   });
 });