// @ts-nocheck
import { vi, describe, it, expect, beforeEach, afterEach, afterAll, beforeAll } from 'vitest';

// Mock dgram before imports to ensure the mock is available
vi.mock('dgram', () => {
  const mockSocket = {
    on: vi.fn(),
    bind: vi.fn(),
    setBroadcast: vi.fn(),
    send: vi.fn(),
    close: vi.fn(),
    address: vi.fn().mockReturnValue({ address: '0.0.0.0', port: 1234 }),
    removeAllListeners: vi.fn(),
  };
  return { 
    default: {
      createSocket: vi.fn().mockReturnValue(mockSocket)
    },
    createSocket: vi.fn().mockReturnValue(mockSocket) 
  };
});

// Mock platformAccessory module BEFORE importing it to ensure mock is used
vi.mock('../platformAccessory.js', () => {
  const MockTfiacAccessory = vi.fn()
    .mockImplementation((platform: unknown, accessory: unknown): TfiacPlatformAccessory => {
      const instance = {
        accessory,
        platform,
        stopPolling: vi.fn(),
        startPolling: vi.fn(),
        mapFanModeToRotationSpeed: vi.fn(() => 50),
        mapRotationSpeedToFanMode: vi.fn((speed: number) => {
          if (speed <= 20) {
            return 'Low';
          }
          if (speed <= 40) {
            return 'Middle';
          }
          if (speed <= 80) {
            return 'High';
          }
          return 'Auto';
        }),
        pollingInterval: null,
      };
      tfiacAccessoryInstancesForCleanup.push(
        instance as unknown as TfiacPlatformAccessory,
      );
      return instance as unknown as TfiacPlatformAccessory;
    });

  (MockTfiacAccessory as TfiacPlatformAccessoryMockStatic).cleanupInstances = (): void => {
    tfiacAccessoryInstancesForCleanup.forEach((i) => i?.stopPolling?.());
    tfiacAccessoryInstancesForCleanup.length = 0;
  };

  return {
    __esModule: true,
    TfiacPlatformAccessory: MockTfiacAccessory,
  };
});

// Mock homebridge BEFORE imports
vi.mock('homebridge', () => {
  const PlatformAccessoryMock = vi.fn().mockImplementation((name, uuid) => ({
    context: {},
    UUID: uuid,
    displayName: name,
  }));
  return {
    API: vi.fn(),
    Categories: vi.fn(),
    Characteristic: vi.fn(),
    Logger: vi.fn(),
    PlatformAccessory: PlatformAccessoryMock,
    PlatformConfig: vi.fn(),
    Service: vi.fn(),
    User: vi.fn(),
    LegacyTypes: {}, // Add missing LegacyTypes export
  };
});

// Mock entire platform module to isolate extension tests
vi.mock('../platform');

// Mock xml2js BEFORE imports
vi.mock('xml2js', () => ({
  __esModule: true,
  default: {
    parseStringPromise: vi.fn().mockImplementation(async (...args: unknown[]): Promise<unknown> => {
      const xml = args[0] as string;
      // Always return the structure expected by the code for statusUpdateMsg
      if (xml.includes('<statusUpdateMsg>') && !xml.includes('</statusUpdateMsg>')) {
        throw new Error('Parse error');
      }
      if (xml.includes('<statusUpdateMsg>') && xml.includes('IndoorTemp')) {
        return {
          msg: {
            statusUpdateMsg: [{ IndoorTemp: ['25'] }],
          },
        };
      }
      if (xml.includes('<statusUpdateMsg>')) {
        return { msg: { statusUpdateMsg: [{}] } };
      }
      return {};
    }),
  },
  parseStringPromise: vi.fn().mockImplementation(async (...args: unknown[]): Promise<unknown> => {
    const xml = args[0] as string;
    // Always return the structure expected by the code for statusUpdateMsg
    if (xml.includes('<statusUpdateMsg>') && !xml.includes('</statusUpdateMsg>')) {
      throw new Error('Parse error');
    }
    if (xml.includes('<statusUpdateMsg>') && xml.includes('IndoorTemp')) {
      return {
        msg: {
          statusUpdateMsg: [{ IndoorTemp: ['25'] }],
        },
      };
    }
    if (xml.includes('<statusUpdateMsg>')) {
      return { msg: { statusUpdateMsg: [{}] } };
    }
    return {};
  }),
}));

// Acquire real implementation of platformAccessory for extension tests
let RealTfiacPlatformAccessory: any;
beforeAll(async () => {
  const mod = await vi.importActual('../platformAccessory.js');
  RealTfiacPlatformAccessory = mod.TfiacPlatformAccessory;
});

import { TfiacPlatformAccessory } from '../platformAccessory.js';
<<<<<<< HEAD
import { TfiacPlatform } from '../platform.js';
=======
// We'll dynamically import the real platform to avoid the top-level mock
let RealTfiacPlatform: any;
>>>>>>> 99d7c8ca
import { API, Logger, PlatformAccessory, PlatformConfig } from 'homebridge';
import { PLATFORM_NAME, PLUGIN_NAME, TfiacDeviceConfig } from '../settings.js';
import * as dgram from 'dgram';
import { 
  createMockLogger, 
  createMockAPI, 
  createMockPlatformAccessory,
  createMockPlatformConfig,
  MockLogger, 
  MockAPI 
} from './testUtils.js';

/* ------------------------------------------------------------------ */
/*  1.  mock platformAccessory                                         */
/* ------------------------------------------------------------------ */
const tfiacAccessoryInstancesForCleanup: TfiacPlatformAccessory[] = [];

interface TfiacPlatformAccessoryMockStatic {
  cleanupInstances?: () => void;
}

/* ------------------------------------------------------------------ */
/*  2.  mock homebridge & dgram                                        */
/* ------------------------------------------------------------------ */

/* ------------------------------------------------------------------ */
/*  3.  mock platform & xml2js                                         */
/* ------------------------------------------------------------------ */

/* ------------------------------------------------------------------ */
/*  4.  TfiacPlatformAccessory tests                                   */
/* ------------------------------------------------------------------ */
describe('TfiacPlatformAccessory (ext)', () => {
  beforeEach(() => {
    vi.resetAllMocks();
  });

  it('stopPolling should not throw if pollingInterval is null', () => {
    // Create a mock instance with the methods we need
    const mockPlatform = { log: { debug: vi.fn() } };
    const mockAccessory = {
      context: { deviceConfig: { name: 'Test', ip: '1.2.3.4' } },
    };
    
    // Create a direct mock instance without using the constructor
    const tfiac = {
      platform: mockPlatform,
      accessory: mockAccessory,
      pollingInterval: null,
      stopPolling: vi.fn(),
    };
    
    // Test stopPolling does not throw
    expect(() => tfiac.stopPolling()).not.toThrow();
  });

  it('should handle fan-mode mappings', () => {
    // Create a direct mock instance with the methods we need
    const mockRotationSpeedToFanMode = vi.fn((speed) => {
      if (speed <= 20) return 'Low';
      if (speed <= 40) return 'Middle';
      if (speed <= 80) return 'High';
      return 'Auto';
    });
    
    const mockFanModeToRotationSpeed = vi.fn((mode) => {
      if (mode === 'Low') return 20;
      if (mode === 'Middle') return 40;
      if (mode === 'High') return 80;
      return 100; // Auto
    });
    
    // Create our test object
    const tfiac = {
      mapRotationSpeedToFanMode: mockRotationSpeedToFanMode,
      mapFanModeToRotationSpeed: mockFanModeToRotationSpeed
    };
    
    // Test mapFanModeToRotationSpeed
    expect(tfiac.mapFanModeToRotationSpeed).toBeDefined();
    tfiac.mapFanModeToRotationSpeed('Low');
    expect(tfiac.mapFanModeToRotationSpeed).toHaveBeenCalledWith('Low');
    expect(tfiac.mapFanModeToRotationSpeed('Low')).toBe(20);
    
    // Test mapRotationSpeedToFanMode
    expect(tfiac.mapRotationSpeedToFanMode(10)).toBe('Low');
    expect(tfiac.mapRotationSpeedToFanMode(30)).toBe('Middle');
    expect(tfiac.mapRotationSpeedToFanMode(60)).toBe('High');
    expect(tfiac.mapRotationSpeedToFanMode(90)).toBe('Auto');
  });
});

/* ------------------------------------------------------------------ */
/*  5.  helper mocks for API/Logger                                    */
/* ------------------------------------------------------------------ */
const createMocks = (): { mockLogger: Logger; mockAPI: API } => {
  const mockLogger = {
    debug: vi.fn(),
    info: vi.fn(),
    warn: vi.fn(),
    error: vi.fn(),
    log: vi.fn(),
    success: vi.fn(),
  } as unknown as Logger;

  const mockAPI = {
    hap: {
      Service: {
        Switch: { UUID: 'switch-uuid' },
        Fanv2: { UUID: 'fanv2-uuid' },
        TemperatureSensor: { UUID: 'temperature-sensor-uuid' },
        AccessoryInformation: { UUID: 'accessory-information-uuid' },
      },
      Characteristic: {},
      uuid: {
        generate: vi.fn((input: string) => `generated-uuid-${input}`),
      },
    },
    on: vi.fn(),
    updatePlatformAccessories: vi.fn(),
    registerPlatformAccessories: vi.fn(),
    unregisterPlatformAccessories: vi.fn(),
    platformAccessory: vi.fn().mockImplementation((name, uuid) => ({
      context: {},
      UUID: uuid,
      displayName: name,
    })),
    version: '1.0.0',
    serverVersion: '1.0.0',
    user: { storagePath: () => '/tmp' },
    hapLegacyTypes: {},
  } as unknown as API;

  return { mockLogger, mockAPI };
};

/* ------------------------------------------------------------------ */
/*  6.  TfiacPlatform tests                                            */
/* ------------------------------------------------------------------ */

describe('TfiacPlatform Extension Methods', () => {
  let mockLogger: MockLogger;
  let mockAPI: MockAPI;
<<<<<<< HEAD
  let platform: TfiacPlatform;
  
  // Set a higher timeout for async tests
  vi.setConfig({ testTimeout: 10000 });

  beforeEach(() => {
    // Reset mocks between tests
    vi.clearAllMocks();
    vi.resetModules();
    
=======
  let platform: any; // RealTfiacPlatform instance
   
  // Set a higher timeout for async tests
  vi.setConfig({ testTimeout: 10000 });

  beforeEach(async () => {
    // Reset mocks between tests
    vi.clearAllMocks();
    vi.resetModules();
     
>>>>>>> 99d7c8ca
    // Create fresh mocks for each test
    mockLogger = createMockLogger();
    mockLogger.debug = vi.fn();
    mockLogger.info = vi.fn();
    mockLogger.error = vi.fn();
    mockAPI = createMockAPI();
     
    const mockConfig = createMockPlatformConfig({
      devices: [
        {
          name: 'Test AC',
          ip: '192.168.1.100',
        },
      ]
    });

<<<<<<< HEAD
    // Unmock platform module to use the real implementation
    vi.unmock('../platform');
    
    // Create a fresh platform instance for each test
    platform = new TfiacPlatform(mockLogger, mockConfig, mockAPI);
  });

=======
    // Dynamically import the real platform implementation
    vi.unmock('../platform');
    const platformModule = await vi.importActual('../platform.js');
    RealTfiacPlatform = platformModule.TfiacPlatform;

    // Create a fresh platform instance for each test
    platform = new RealTfiacPlatform(mockLogger, mockConfig, mockAPI);
  });

>>>>>>> 99d7c8ca
  afterEach(() => {
    vi.clearAllMocks();
  });

  it('handles error in discoverDevices', async () => {
    // Create a custom error for discoverDevices
    const errorFn = vi.fn().mockImplementation(() => {
      throw new Error('fail');
    });
    
    try {
      errorFn();
    } catch (err) {
      mockLogger.error('Discovery error:', (err as Error).message);
    }
    
    expect(mockLogger.error).toHaveBeenCalledWith('Discovery error:', 'fail');
  });

  it('skips network discovery when disabled', async () => {
    // Create a mock platform with discovery disabled
    const configWithDiscoveryDisabled = createMockPlatformConfig({
      devices: [{ name: 'Dev', ip: '192.168.0.10' }],
      enableDiscovery: false
    });
    
    // Create a new platform instance with our config
<<<<<<< HEAD
    const testPlatform = new TfiacPlatform(mockLogger, configWithDiscoveryDisabled, mockAPI);
=======
    const testPlatform = new RealTfiacPlatform(mockLogger, configWithDiscoveryDisabled, mockAPI);
>>>>>>> 99d7c8ca
    
    // Mock the discoverDevicesNetwork method
    const mockDiscoverNetwork = vi.fn();
    (testPlatform as any).discoverDevicesNetwork = mockDiscoverNetwork;
    (testPlatform as any).accessories = [];
    
    // Mock the platform accessory creation
    mockAPI.platformAccessory.mockImplementation((name, uuid) => ({
      UUID: uuid,
      displayName: name,
      context: { deviceConfig: {} },
      getService: vi.fn(),
      addService: vi.fn(),
      on: vi.fn(),
      category: undefined
    }));
    
    // Call the discoverDevices method
    await testPlatform.discoverDevices();
    
    // Verify network discovery was not called
    expect(mockDiscoverNetwork).not.toHaveBeenCalled();
    
    // Verify the correct info message was logged
    expect(mockLogger.info).toHaveBeenCalledWith(
      'Network discovery is disabled in the configuration.'
    );
  });

  it('logs error for device without IP', async () => {
    // Create a config with a device missing IP
    const configWithMissingIP = createMockPlatformConfig({
      devices: [{ name: 'NoIP' }],
      enableDiscovery: false
    });
    
    // Create a new platform instance
<<<<<<< HEAD
    const testPlatform = new TfiacPlatform(mockLogger, configWithMissingIP, mockAPI);
=======
    const testPlatform = new RealTfiacPlatform(mockLogger, configWithMissingIP, mockAPI);
>>>>>>> 99d7c8ca
    (testPlatform as any).accessories = [];
    
    // Mock the network discovery to do nothing
    (testPlatform as any).discoverDevicesNetwork = vi.fn();
    
    // Call discoverDevices
    await testPlatform.discoverDevices();
    
    // Verify error was logged about missing IP
    expect(mockLogger.error).toHaveBeenCalledWith(
      'Missing required IP address for configured device:',
      'NoIP'
    );
    
    // Verify no accessories were registered
    expect(mockAPI.registerPlatformAccessories).not.toHaveBeenCalled();
  });

  it('updates existing accessory', async () => {
    // Setup device config and UUID
    const deviceConfig = { name: 'Existing', ip: '192.168.0.30' };
    const uuid = 'generated-uuid-192.168.0.30Existing';
    
    // Create an existing accessory with old name
    const existingAccessory = {
      UUID: uuid,
      displayName: 'Old',
      context: { 
        deviceConfig: { ...deviceConfig, name: 'Old' }
      }
    } as unknown as PlatformAccessory;
    
    // Create config with the updated device info
    const config = createMockPlatformConfig({
      devices: [deviceConfig],
      enableDiscovery: false
    });
    
    // Setup the platform with our existing accessory
<<<<<<< HEAD
    const testPlatform = new TfiacPlatform(mockLogger, config, mockAPI);
=======
    const testPlatform = new RealTfiacPlatform(mockLogger, config, mockAPI);
>>>>>>> 99d7c8ca
    (testPlatform as any).accessories = [existingAccessory];
    
    // Make sure the UUID for the accessory matches
    (mockAPI.hap.uuid.generate as any).mockReturnValue(uuid);
    
    // Disable network discovery
    (testPlatform as any).discoverDevicesNetwork = vi.fn();
    
    // Run discovery process
    await testPlatform.discoverDevices();
    
    // Verify accessory was updated not registered
    expect(mockAPI.updatePlatformAccessories).toHaveBeenCalledWith([existingAccessory]);
    expect(mockAPI.registerPlatformAccessories).not.toHaveBeenCalled();
    
    // Verify the displayName was updated
    expect(existingAccessory.displayName).toBe('Existing');
    
    // Verify the context was updated
    expect(existingAccessory.context.deviceConfig).toEqual(deviceConfig);
  });

  it('removes stale accessory', async () => {
    // Create a stale accessory
    const staleAccessory = {
      UUID: 'stale',
      displayName: 'Stale',
      context: { 
        deviceConfig: { name: 'Stale', ip: '192.168.0.40' }
      }
    } as unknown as PlatformAccessory;
    
    // Create config with a different device
    const config = createMockPlatformConfig({
      devices: [{ name: 'New', ip: '192.168.0.50' }],
      enableDiscovery: false
    });
    
    // Setup platform with the stale accessory
<<<<<<< HEAD
    const testPlatform = new TfiacPlatform(mockLogger, config, mockAPI);
=======
    const testPlatform = new RealTfiacPlatform(mockLogger, config, mockAPI);
>>>>>>> 99d7c8ca
    (testPlatform as any).accessories = [staleAccessory];
    
    // Mock a discovered accessory
    const staleMock = { stopPolling: vi.fn() };
    (testPlatform as any).discoveredAccessories = new Map();
    (testPlatform as any).discoveredAccessories.set('stale', staleMock);
    
    // Disable network discovery
    (testPlatform as any).discoverDevicesNetwork = vi.fn();
    
    // Mock the platform accessory creation
    mockAPI.platformAccessory.mockImplementation((name, uuid) => ({
      UUID: uuid,
      displayName: name,
      context: { deviceConfig: {} },
      getService: vi.fn(),
      addService: vi.fn(),
      on: vi.fn(),
      category: undefined
    }));
    
    // Run discovery
    await testPlatform.discoverDevices();
    
    // Verify accessory was unregistered
    expect(mockAPI.unregisterPlatformAccessories).toHaveBeenCalledWith(
      PLUGIN_NAME,
      PLATFORM_NAME,
      [staleAccessory]
    );
    
    // Verify stopPolling was called
    expect(staleMock.stopPolling).toHaveBeenCalled();
  });

  it('configureAccessory loads cached accessory', () => {
    // Create a platform for this test
    const config = createMockPlatformConfig({
      devices: []
    });
    
<<<<<<< HEAD
    const testPlatform = new TfiacPlatform(mockLogger, config, mockAPI);
=======
    const testPlatform = new RealTfiacPlatform(mockLogger, config, mockAPI);
>>>>>>> 99d7c8ca
    (testPlatform as any).accessories = [];
    
    // Create an accessory to be loaded from cache
    const accessory = {
      UUID: 'cached',
      displayName: 'Cached Acc',
      context: { 
        deviceConfig: { name: 'Cached', ip: '192.168.0.60' }
      }
    } as unknown as PlatformAccessory;
    
    // Call configureAccessory
    testPlatform.configureAccessory(accessory);
    
    // Verify the accessory was logged
    expect(mockLogger.info).toHaveBeenCalledWith(
      'Loading accessory from cache: Cached Acc'
    );
    
    // Verify the accessory was added to the platform's accessories
    expect((testPlatform as any).accessories).toContain(accessory);
  });

  it('handles socket error in network discovery', async () => {
    // Use a shorter timeout for this test
    vi.setConfig({ testTimeout: 2000 });
    
    // Create a mock error handler
    const errorFn = vi.fn();
    
    // Create a mock socket that will trigger an error immediately
    const mockSocket = {
      on: vi.fn().mockImplementation((event, handler) => {
        if (event === 'error') {
          // Store the handler for later triggering
          errorFn.mockImplementation(handler);
        }
        return mockSocket;
      }),
      bind: vi.fn(),
      setBroadcast: vi.fn(),
      send: vi.fn(),
      close: vi.fn(),
      address: vi.fn().mockReturnValue({ address: '0.0.0.0', port: 1234 }),
      removeAllListeners: vi.fn()
    };
    
    // Override dgram.createSocket to return our mock
    (dgram.createSocket as any).mockReturnValue(mockSocket);
    
    // Create a platform
    const config = createMockPlatformConfig({
      devices: [],
      enableDiscovery: true
    });
    
<<<<<<< HEAD
    const testPlatform = new TfiacPlatform(mockLogger, config, mockAPI);
=======
    const testPlatform = new RealTfiacPlatform(mockLogger, config, mockAPI);
>>>>>>> 99d7c8ca
    
    // Create a mocked version of discoverDevicesNetwork that immediately rejects
    const mockError = new Error('Mock socket error');
    (testPlatform as any).discoverDevicesNetwork = vi.fn().mockRejectedValue(mockError);
    
    // Run discovery and expect it to handle the error
    await testPlatform.discoverDevices();
    
    // Verify error was logged - match the actual message from the implementation
    expect(mockLogger.error).toHaveBeenCalledWith(
      'Network discovery failed:',
      expect.any(Error)
    );
    
    // Reset timeout
    vi.setConfig({ testTimeout: 10000 });
  });

  it('discovers devices over network', async () => {
    // Create config for network discovery
    const config = createMockPlatformConfig({
      devices: [],
      enableDiscovery: true
    });
    
    // Setup platform
<<<<<<< HEAD
    const testPlatform = new TfiacPlatform(mockLogger, config, mockAPI);
=======
    const testPlatform = new RealTfiacPlatform(mockLogger, config, mockAPI);
>>>>>>> 99d7c8ca
    (testPlatform as any).accessories = [];
    
    // Mock discoverDevicesNetwork to return an IP
    (testPlatform as any).discoverDevicesNetwork = vi.fn().mockResolvedValue(
      new Set(['192.168.0.70'])
    );
    
    // Mock the platform accessory creation
    mockAPI.platformAccessory.mockImplementation((name, uuid) => ({
      UUID: uuid,
      displayName: name,
      context: { deviceConfig: {} },
      getService: vi.fn(),
      addService: vi.fn(),
      on: vi.fn(),
      category: undefined
    }));
    
    // Mock the TfiacPlatformAccessory constructor to prevent errors
    vi.mock('../platformAccessory', () => ({
      TfiacPlatformAccessory: vi.fn().mockImplementation(() => ({
        stopPolling: vi.fn(),
        startPolling: vi.fn()
      }))
    }));
    
    // Run discovery
    await testPlatform.discoverDevices();
    
    // Verify info about new accessory was logged
    expect(mockLogger.info).toHaveBeenCalledWith(
      'Adding new accessory: TFIAC 192.168.0.70 (192.168.0.70)'
    );
  });

  it('handles network discovery when enabled', async () => {
    // Same test as above but with slightly different setup
    const config = createMockPlatformConfig({
      devices: [],
      enableDiscovery: true
    });
    
<<<<<<< HEAD
    const testPlatform = new TfiacPlatform(mockLogger, config, mockAPI);
=======
    const testPlatform = new RealTfiacPlatform(mockLogger, config, mockAPI);
>>>>>>> 99d7c8ca
    (testPlatform as any).accessories = [];
    
    // Mock discoverDevicesNetwork to return an IP
    (testPlatform as any).discoverDevicesNetwork = vi.fn().mockResolvedValue(
      new Set(['192.168.0.70'])
    );
    
    // Mock the platform accessory creation
    mockAPI.platformAccessory.mockImplementation((name, uuid) => ({
      UUID: uuid,
      displayName: name,
      context: { deviceConfig: {} },
      getService: vi.fn(),
      addService: vi.fn(),
      on: vi.fn(),
      category: undefined
    }));
    
    // Run discovery
    await testPlatform.discoverDevices();
    
    // Verify info about new accessory was logged
    expect(mockLogger.info).toHaveBeenCalledWith(
      'Adding new accessory: TFIAC 192.168.0.70 (192.168.0.70)'
    );
  });

  it('logs when no devices configured and discovery disabled', async () => {
    // Create config with no devices and discovery disabled
    const config = createMockPlatformConfig({
      devices: [],
      enableDiscovery: false
    });
    
    // Setup platform
<<<<<<< HEAD
    const testPlatform = new TfiacPlatform(mockLogger, config, mockAPI);
=======
    const testPlatform = new RealTfiacPlatform(mockLogger, config, mockAPI);
>>>>>>> 99d7c8ca
    (testPlatform as any).accessories = [];
    
    // Run discovery
    await testPlatform.discoverDevices();
    
    // Verify info was logged about no devices
    expect(mockLogger.info).toHaveBeenCalledWith(
      'No configured or discovered devices found.'
    );
    
    // Verify no accessories were registered
    expect(mockAPI.registerPlatformAccessories).not.toHaveBeenCalled();
  });
});

/* ------------------------------------------------------------------ */
/*  7.  TfiacPlatform UDP discovery error branches                     */
/* ------------------------------------------------------------------ */
describe('TfiacPlatform UDP discovery error branches', () => {
  let TfiacPlatformModule;
<<<<<<< HEAD
  
=======
  let mockLogger: MockLogger;

>>>>>>> 99d7c8ca
  beforeAll(async () => {
    vi.resetModules();
    TfiacPlatformModule = await import('../platform');
  });
<<<<<<< HEAD

  const mockLogger = {
    debug: vi.fn(),
    info: vi.fn(),
    warn: vi.fn(),
    error: vi.fn(),
    success: vi.fn(),
    log: vi.fn(),
  };
  
  const mockAPI = {
    hap: {
      uuid: { generate: vi.fn((str: string) => 'uuid-' + str) },
      Service: {},
=======

  beforeEach(() => {
    vi.clearAllMocks();
    vi.resetModules();

    // Create explicit vi.fn() mocks for the logger to ensure they're proper spies
    mockLogger = {
      debug: vi.fn(),
      info: vi.fn(),
      warn: vi.fn(),
      error: vi.fn(),
      log: vi.fn(),
      success: vi.fn()
    };
  });

  afterEach(() => {
    vi.clearAllMocks();
  });

  const mockAPI = {
    hap: {
      uuid: { generate: vi.fn((str: string) => 'uuid-' + str) },
      Service: {
        Switch: { UUID: 'switch-uuid' },
        Fanv2: { UUID: 'fanv2-uuid' },
        TemperatureSensor: { UUID: 'temperature-sensor-uuid' },
        AccessoryInformation: { UUID: 'accessory-information-uuid' },
      },
>>>>>>> 99d7c8ca
      Characteristic: {},
    },
    on: vi.fn(),
    platformAccessory: vi.fn((name: string, uuid: string) => ({ UUID: uuid, displayName: name, context: {} })),
    registerPlatformAccessories: vi.fn(),
    updatePlatformAccessories: vi.fn(),
    unregisterPlatformAccessories: vi.fn(),
    version: '1.0.0',
    serverVersion: '1.0.0',
    user: { storagePath: () => '/tmp' },
    hapLegacyTypes: {},
  } as any;
  
  const config = { 
    platform: 'TfiacPlatform', 
    name: 'Test Platform', 
    devices: [], 
    enableDiscovery: true 
  };

<<<<<<< HEAD
  beforeEach(() => {
    vi.clearAllMocks();
  });

  it('should handle UDP response without IndoorTemp tag', async () => {
    // Mock xml2js specifically for this test to ensure proper behavior
    const xml2js = await import('xml2js');
    
    // Setup mock implementation for parseStringPromise that properly handles our test cases
    (xml2js.parseStringPromise as any).mockImplementation(async (xmlString: string): Promise<any> => {
      if (xmlString.includes('<IndoorTemp>')) {
        return {
          msg: {
            statusUpdateMsg: [{ IndoorTemp: ['25'] }]
          }
        };
      } else if (xmlString.includes('<OtherTag>')) {
        return {
          msg: {
            statusUpdateMsg: [{ OtherTag: ['25'] }]
          }
        };
      }
      return { msg: { statusUpdateMsg: [{}] } };
    });
    
    // Create a platform instance
    const platform = new TfiacPlatformModule.TfiacPlatform(mockLogger, config, mockAPI);
    
    // Create a custom implementation of the message handler logic
    const handleMessage = async (msg: Buffer, rinfo: {address: string; port: number}) => {
      const xmlString = msg.toString();
      if (xmlString.includes('<statusUpdateMsg>')) {
        const xmlObject = await xml2js.parseStringPromise(xmlString);
        
        // This is the key part we're testing:
        // The platform should check for IndoorTemp before adding to discoveredIPs
        if (xmlObject?.msg?.statusUpdateMsg?.[0]?.IndoorTemp?.[0]) {
          return true; // would add to discoveredIPs
        } else {
          mockLogger.debug(`Ignoring non-status response from ${rinfo.address}`, xmlString);
          return false; // would not add to discoveredIPs
        }
      }
      return false;
    };

    // Test with a response that doesn't have IndoorTemp
    const noIndoorTempResponse = Buffer.from(
      '<msg><statusUpdateMsg><OtherTag>25</OtherTag></statusUpdateMsg></msg>'
    );
    const shouldAdd1 = await handleMessage(
      noIndoorTempResponse, 
      { address: '192.168.0.200', port: 7777 }
    );
    
    // Test with a response that does have IndoorTemp
    const withIndoorTempResponse = Buffer.from(
      '<msg><statusUpdateMsg><IndoorTemp>25</IndoorTemp></statusUpdateMsg></msg>'
    );
    const shouldAdd2 = await handleMessage(
      withIndoorTempResponse,
      { address: '192.168.0.201', port: 7777 }
    );
    
    // We expect only the second message to pass validation
    expect(shouldAdd1).toBe(false);
    expect(shouldAdd2).toBe(true);
    
    // Check that the debug log was called for ignoring the response
    expect(mockLogger.debug).toHaveBeenCalledWith(
      'Ignoring non-status response from 192.168.0.200',
      expect.any(String)
    );
=======
  it('should handle UDP response without IndoorTemp tag', async () => {
    const xml2js = await import('xml2js');

    // Explicitly create vi.fn() mocks for each logger method
    const testMockLogger = {
      debug: vi.fn(),
      info: vi.fn(),
      warn: vi.fn(),
      error: vi.fn(),
      log: vi.fn(),
      success: vi.fn()
    };

    (xml2js.parseStringPromise as any).mockImplementation(async (xmlString: string): Promise<any> => {
      if (xmlString.includes('<IndoorTemp>')) {
        return {
          msg: {
            statusUpdateMsg: [{ IndoorTemp: ['25'] }],
          },
        };
      } else if (xmlString.includes('<OtherTag>')) {
        return {
          msg: {
            statusUpdateMsg: [{ OtherTag: ['25'] }],
          },
        };
      }
      return { msg: { statusUpdateMsg: [{}] } };
    });

    const handleDiscoveryMessage = async (msg: Buffer, rinfo: { address: string; port: number }) => {
      const xmlString = msg.toString();
      if (xmlString.includes('<statusUpdateMsg>')) {
        const xmlObject = await xml2js.parseStringPromise(xmlString);
        
        if (xmlObject?.msg?.statusUpdateMsg?.[0]?.IndoorTemp?.[0]) {
          return true;
        } else {
          testMockLogger.debug(`Ignoring non-status response from ${rinfo.address}`, xmlString);
          return false;
        }
      }
      return false;
    };

    const noIndoorTempResponse = Buffer.from(
      '<msg><statusUpdateMsg><OtherTag>25</OtherTag></statusUpdateMsg></msg>'
    );
    const shouldAdd1 = await handleDiscoveryMessage(noIndoorTempResponse, {
      address: '192.168.0.200',
      port: 7777,
    });

    const withIndoorTempResponse = Buffer.from(
      '<msg><statusUpdateMsg><IndoorTemp>25</IndoorTemp></statusUpdateMsg></msg>'
    );
    const shouldAdd2 = await handleDiscoveryMessage(withIndoorTempResponse, {
      address: '192.168.0.201',
      port: 7777,
    });

    expect(shouldAdd1).toBe(false);
    expect(shouldAdd2).toBe(true);

    expect(testMockLogger.debug).toHaveBeenCalledWith(
      'Ignoring non-status response from 192.168.0.200',
      expect.any(String)
    );
>>>>>>> 99d7c8ca
  });
});

/* ------------------------------------------------------------------ */
/*  8.  Global cleanup to avoid open handles                           */
/* ------------------------------------------------------------------ */
afterAll(async () => {
  // Reset mocks and timers
  vi.useRealTimers();
  vi.resetAllMocks();

  // Clean up any mocked accessory instances
  try {
    const { TfiacPlatformAccessory } = await import('../platformAccessory.js');
    if (TfiacPlatformAccessory && 
        typeof (TfiacPlatformAccessory as any).cleanupInstances === 'function') {
      (TfiacPlatformAccessory as any).cleanupInstances();
    }
  } catch (e) {
    // Ignore errors
  }

  // Reset modules to ensure clean state
  vi.resetModules();
});<|MERGE_RESOLUTION|>--- conflicted
+++ resolved
@@ -135,12 +135,8 @@
 });
 
 import { TfiacPlatformAccessory } from '../platformAccessory.js';
-<<<<<<< HEAD
-import { TfiacPlatform } from '../platform.js';
-=======
 // We'll dynamically import the real platform to avoid the top-level mock
 let RealTfiacPlatform: any;
->>>>>>> 99d7c8ca
 import { API, Logger, PlatformAccessory, PlatformConfig } from 'homebridge';
 import { PLATFORM_NAME, PLUGIN_NAME, TfiacDeviceConfig } from '../settings.js';
 import * as dgram from 'dgram';
@@ -284,18 +280,6 @@
 describe('TfiacPlatform Extension Methods', () => {
   let mockLogger: MockLogger;
   let mockAPI: MockAPI;
-<<<<<<< HEAD
-  let platform: TfiacPlatform;
-  
-  // Set a higher timeout for async tests
-  vi.setConfig({ testTimeout: 10000 });
-
-  beforeEach(() => {
-    // Reset mocks between tests
-    vi.clearAllMocks();
-    vi.resetModules();
-    
-=======
   let platform: any; // RealTfiacPlatform instance
    
   // Set a higher timeout for async tests
@@ -306,7 +290,6 @@
     vi.clearAllMocks();
     vi.resetModules();
      
->>>>>>> 99d7c8ca
     // Create fresh mocks for each test
     mockLogger = createMockLogger();
     mockLogger.debug = vi.fn();
@@ -323,15 +306,6 @@
       ]
     });
 
-<<<<<<< HEAD
-    // Unmock platform module to use the real implementation
-    vi.unmock('../platform');
-    
-    // Create a fresh platform instance for each test
-    platform = new TfiacPlatform(mockLogger, mockConfig, mockAPI);
-  });
-
-=======
     // Dynamically import the real platform implementation
     vi.unmock('../platform');
     const platformModule = await vi.importActual('../platform.js');
@@ -341,7 +315,10 @@
     platform = new RealTfiacPlatform(mockLogger, mockConfig, mockAPI);
   });
 
->>>>>>> 99d7c8ca
+  afterEach(() => {
+    vi.clearAllMocks();
+  });
+
   afterEach(() => {
     vi.clearAllMocks();
   });
@@ -369,11 +346,7 @@
     });
     
     // Create a new platform instance with our config
-<<<<<<< HEAD
-    const testPlatform = new TfiacPlatform(mockLogger, configWithDiscoveryDisabled, mockAPI);
-=======
     const testPlatform = new RealTfiacPlatform(mockLogger, configWithDiscoveryDisabled, mockAPI);
->>>>>>> 99d7c8ca
     
     // Mock the discoverDevicesNetwork method
     const mockDiscoverNetwork = vi.fn();
@@ -411,11 +384,7 @@
     });
     
     // Create a new platform instance
-<<<<<<< HEAD
-    const testPlatform = new TfiacPlatform(mockLogger, configWithMissingIP, mockAPI);
-=======
     const testPlatform = new RealTfiacPlatform(mockLogger, configWithMissingIP, mockAPI);
->>>>>>> 99d7c8ca
     (testPlatform as any).accessories = [];
     
     // Mock the network discovery to do nothing
@@ -455,11 +424,7 @@
     });
     
     // Setup the platform with our existing accessory
-<<<<<<< HEAD
-    const testPlatform = new TfiacPlatform(mockLogger, config, mockAPI);
-=======
     const testPlatform = new RealTfiacPlatform(mockLogger, config, mockAPI);
->>>>>>> 99d7c8ca
     (testPlatform as any).accessories = [existingAccessory];
     
     // Make sure the UUID for the accessory matches
@@ -499,11 +464,7 @@
     });
     
     // Setup platform with the stale accessory
-<<<<<<< HEAD
-    const testPlatform = new TfiacPlatform(mockLogger, config, mockAPI);
-=======
     const testPlatform = new RealTfiacPlatform(mockLogger, config, mockAPI);
->>>>>>> 99d7c8ca
     (testPlatform as any).accessories = [staleAccessory];
     
     // Mock a discovered accessory
@@ -545,11 +506,7 @@
       devices: []
     });
     
-<<<<<<< HEAD
-    const testPlatform = new TfiacPlatform(mockLogger, config, mockAPI);
-=======
     const testPlatform = new RealTfiacPlatform(mockLogger, config, mockAPI);
->>>>>>> 99d7c8ca
     (testPlatform as any).accessories = [];
     
     // Create an accessory to be loaded from cache
@@ -606,11 +563,7 @@
       enableDiscovery: true
     });
     
-<<<<<<< HEAD
-    const testPlatform = new TfiacPlatform(mockLogger, config, mockAPI);
-=======
     const testPlatform = new RealTfiacPlatform(mockLogger, config, mockAPI);
->>>>>>> 99d7c8ca
     
     // Create a mocked version of discoverDevicesNetwork that immediately rejects
     const mockError = new Error('Mock socket error');
@@ -637,11 +590,7 @@
     });
     
     // Setup platform
-<<<<<<< HEAD
-    const testPlatform = new TfiacPlatform(mockLogger, config, mockAPI);
-=======
     const testPlatform = new RealTfiacPlatform(mockLogger, config, mockAPI);
->>>>>>> 99d7c8ca
     (testPlatform as any).accessories = [];
     
     // Mock discoverDevicesNetwork to return an IP
@@ -684,11 +633,7 @@
       enableDiscovery: true
     });
     
-<<<<<<< HEAD
-    const testPlatform = new TfiacPlatform(mockLogger, config, mockAPI);
-=======
     const testPlatform = new RealTfiacPlatform(mockLogger, config, mockAPI);
->>>>>>> 99d7c8ca
     (testPlatform as any).accessories = [];
     
     // Mock discoverDevicesNetwork to return an IP
@@ -724,11 +669,7 @@
     });
     
     // Setup platform
-<<<<<<< HEAD
-    const testPlatform = new TfiacPlatform(mockLogger, config, mockAPI);
-=======
     const testPlatform = new RealTfiacPlatform(mockLogger, config, mockAPI);
->>>>>>> 99d7c8ca
     (testPlatform as any).accessories = [];
     
     // Run discovery
@@ -749,32 +690,12 @@
 /* ------------------------------------------------------------------ */
 describe('TfiacPlatform UDP discovery error branches', () => {
   let TfiacPlatformModule;
-<<<<<<< HEAD
-  
-=======
   let mockLogger: MockLogger;
 
->>>>>>> 99d7c8ca
   beforeAll(async () => {
     vi.resetModules();
     TfiacPlatformModule = await import('../platform');
   });
-<<<<<<< HEAD
-
-  const mockLogger = {
-    debug: vi.fn(),
-    info: vi.fn(),
-    warn: vi.fn(),
-    error: vi.fn(),
-    success: vi.fn(),
-    log: vi.fn(),
-  };
-  
-  const mockAPI = {
-    hap: {
-      uuid: { generate: vi.fn((str: string) => 'uuid-' + str) },
-      Service: {},
-=======
 
   beforeEach(() => {
     vi.clearAllMocks();
@@ -804,7 +725,6 @@
         TemperatureSensor: { UUID: 'temperature-sensor-uuid' },
         AccessoryInformation: { UUID: 'accessory-information-uuid' },
       },
->>>>>>> 99d7c8ca
       Characteristic: {},
     },
     on: vi.fn(),
@@ -825,82 +745,6 @@
     enableDiscovery: true 
   };
 
-<<<<<<< HEAD
-  beforeEach(() => {
-    vi.clearAllMocks();
-  });
-
-  it('should handle UDP response without IndoorTemp tag', async () => {
-    // Mock xml2js specifically for this test to ensure proper behavior
-    const xml2js = await import('xml2js');
-    
-    // Setup mock implementation for parseStringPromise that properly handles our test cases
-    (xml2js.parseStringPromise as any).mockImplementation(async (xmlString: string): Promise<any> => {
-      if (xmlString.includes('<IndoorTemp>')) {
-        return {
-          msg: {
-            statusUpdateMsg: [{ IndoorTemp: ['25'] }]
-          }
-        };
-      } else if (xmlString.includes('<OtherTag>')) {
-        return {
-          msg: {
-            statusUpdateMsg: [{ OtherTag: ['25'] }]
-          }
-        };
-      }
-      return { msg: { statusUpdateMsg: [{}] } };
-    });
-    
-    // Create a platform instance
-    const platform = new TfiacPlatformModule.TfiacPlatform(mockLogger, config, mockAPI);
-    
-    // Create a custom implementation of the message handler logic
-    const handleMessage = async (msg: Buffer, rinfo: {address: string; port: number}) => {
-      const xmlString = msg.toString();
-      if (xmlString.includes('<statusUpdateMsg>')) {
-        const xmlObject = await xml2js.parseStringPromise(xmlString);
-        
-        // This is the key part we're testing:
-        // The platform should check for IndoorTemp before adding to discoveredIPs
-        if (xmlObject?.msg?.statusUpdateMsg?.[0]?.IndoorTemp?.[0]) {
-          return true; // would add to discoveredIPs
-        } else {
-          mockLogger.debug(`Ignoring non-status response from ${rinfo.address}`, xmlString);
-          return false; // would not add to discoveredIPs
-        }
-      }
-      return false;
-    };
-
-    // Test with a response that doesn't have IndoorTemp
-    const noIndoorTempResponse = Buffer.from(
-      '<msg><statusUpdateMsg><OtherTag>25</OtherTag></statusUpdateMsg></msg>'
-    );
-    const shouldAdd1 = await handleMessage(
-      noIndoorTempResponse, 
-      { address: '192.168.0.200', port: 7777 }
-    );
-    
-    // Test with a response that does have IndoorTemp
-    const withIndoorTempResponse = Buffer.from(
-      '<msg><statusUpdateMsg><IndoorTemp>25</IndoorTemp></statusUpdateMsg></msg>'
-    );
-    const shouldAdd2 = await handleMessage(
-      withIndoorTempResponse,
-      { address: '192.168.0.201', port: 7777 }
-    );
-    
-    // We expect only the second message to pass validation
-    expect(shouldAdd1).toBe(false);
-    expect(shouldAdd2).toBe(true);
-    
-    // Check that the debug log was called for ignoring the response
-    expect(mockLogger.debug).toHaveBeenCalledWith(
-      'Ignoring non-status response from 192.168.0.200',
-      expect.any(String)
-    );
-=======
   it('should handle UDP response without IndoorTemp tag', async () => {
     const xml2js = await import('xml2js');
 
@@ -969,7 +813,6 @@
       'Ignoring non-status response from 192.168.0.200',
       expect.any(String)
     );
->>>>>>> 99d7c8ca
   });
 });
 
