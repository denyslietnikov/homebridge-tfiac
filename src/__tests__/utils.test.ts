--- conflicted
+++ resolved
@@ -1,15 +1,8 @@
 // utils.test.ts
-<<<<<<< HEAD
-
-import { describe, it, expect } from 'vitest';
-import { fahrenheitToCelsius, celsiusToFahrenheit } from '../utils';
-
-=======
 
 import { describe, it, expect } from 'vitest';
 import { fahrenheitToCelsius, celsiusToFahrenheit, formatMacAddress, formatIPAddress, generateUUID } from '../utils';
 
->>>>>>> 99d7c8ca
 describe("Utils", () => {
   describe("Temperature Conversions", () => {
     it("should convert Fahrenheit to Celsius", () => {
@@ -33,9 +26,6 @@
     it("should handle fractional Fahrenheit to Celsius conversion", () => {
       expect(fahrenheitToCelsius(98.6)).toBeCloseTo(37, 1);
     });
-<<<<<<< HEAD
-  });
-=======
   });
 
   describe('MAC Address Formatting', () => {
@@ -86,5 +76,4 @@
       expect(empty1).toMatch(/^[0-9a-f]{8}-[0-9a-f]{4}-[0-9a-f]{4}-[0-9a-f]{4}-[0-9a-f]{12}$/);
     });
   });
->>>>>>> 99d7c8ca
 });