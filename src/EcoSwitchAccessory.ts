import { PlatformAccessory } from 'homebridge';
import { TfiacPlatform } from './platform.js';
import { BooleanSwitchAccessory } from './BooleanSwitchAccessory.js';

export class EcoSwitchAccessory extends BooleanSwitchAccessory {
  constructor(
    platform: TfiacPlatform,
    accessory: PlatformAccessory,
  ) {
    super(
      platform,
      accessory,
      'Eco',
      'opt_eco', // apiStatusKey
      'setEcoMode', // deviceStateSetterName
    );
  }

<<<<<<< HEAD
  public async setEcoState(value: boolean): Promise<void> {
    const state = value ? PowerState.On : PowerState.Off;
    // Check if cacheManager and api exist before trying to access methods
    if (!this.cacheManager?.api?.setEcoState) {
      throw new Error('API or setEcoState method is not available');
    }
    await this.cacheManager.api.setEcoState(state);
    this.cacheManager.clear();
  }
=======
  // The setEcoState method is no longer needed as its functionality is covered by the base class
>>>>>>> 99d7c8ca
}<|MERGE_RESOLUTION|>--- conflicted
+++ resolved
@@ -16,17 +16,5 @@
     );
   }
 
-<<<<<<< HEAD
-  public async setEcoState(value: boolean): Promise<void> {
-    const state = value ? PowerState.On : PowerState.Off;
-    // Check if cacheManager and api exist before trying to access methods
-    if (!this.cacheManager?.api?.setEcoState) {
-      throw new Error('API or setEcoState method is not available');
-    }
-    await this.cacheManager.api.setEcoState(state);
-    this.cacheManager.clear();
-  }
-=======
   // The setEcoState method is no longer needed as its functionality is covered by the base class
->>>>>>> 99d7c8ca
 }