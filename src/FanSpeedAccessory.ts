--- conflicted
+++ resolved
@@ -101,36 +101,6 @@
     );
   }
 
-<<<<<<< HEAD
-  private handleGet(callback?: (err: Error | null, value?: number) => void): number | Promise<number> {
-    // Read current characteristic value
-    const current = this.service.getCharacteristic(
-      this.platform.Characteristic.RotationSpeed,
-    ).value as number;
-    
-    if (callback && typeof callback === 'function') {
-      callback(null, current ?? 50);
-      return current ?? 50;
-    }
-    
-    return Promise.resolve(current ?? 50);
-  }
-
-  private async handleSet(value: CharacteristicValue, callback?: (err?: Error | null) => void): Promise<void> {
-    try {
-      await this.deviceAPI.setFanSpeed(String(value as number));
-      this.cacheManager.clear();
-      if (callback && typeof callback === 'function') {
-        callback(null);
-      }
-    } catch (err) {
-      if (callback && typeof callback === 'function') {
-        callback(err as Error);
-      } else {
-        throw err;
-      }
-    }
-=======
   private isFanControlAllowedForMode(mode: OperationMode | undefined): boolean {
     if (!mode) {
       return false;
@@ -249,7 +219,6 @@
     }, 500);
 
     return;
->>>>>>> 99d7c8ca
   }
 
   // ----- Wrapper methods for Legacy API (expects callback) -----
