{
  "name": "homebridge-tfiac",
  "displayName": "Homebridge Tfiac",
  "type": "module",
<<<<<<< HEAD
  "version": "1.26.0",
=======
  "version": "1.27.0",
>>>>>>> 99d7c8ca
  "private": false,
  "description": "Homebridge plugin to control AC using the TFIAC protocol.",
  "author": "denyslietnikov",
  "license": "Apache-2.0",
  "homepage": "https://github.com/denyslietnikov/homebridge-tfiac#readme",
  "repository": {
    "type": "git",
    "url": "git://github.com/denyslietnikov/homebridge-tfiac.git"
  },
  "bugs": {
    "url": "https://github.com/denyslietnikov/homebridge-tfiac/issues"
  },
  "keywords": [
    "homebridge-plugin"
  ],
  "main": "dist/index.js",
  "engines": {
    "node": "^18.20.4 || ^20.18.0 || ^22.10.0",
    "homebridge": "^1.8.0 || ^2.0.0-beta.0"
  },
  "files": [
    "dist/",
    "config.schema.json",
    "README.md",
    "LICENSE"
  ],
  "scripts": {
    "build": "rimraf ./dist && tsc",
    "lint": "eslint . --max-warnings=0",
    "lint:fix": "eslint src/**/*.ts --fix",
    "prepublishOnly": "npm run lint && npm run build",
    "watch": "npm run build && npm link && nodemon",
    "test": "vitest run",
    "test:watch": "vitest",
    "test:coverage": "vitest run --coverage",
<<<<<<< HEAD
    "postinstall": "node scripts/fix-deprecations.js"
=======
    "test:coverage:dot": "vitest run --coverage --reporter=dot"
>>>>>>> 99d7c8ca
  },
  "dependencies": {
    "homebridge-lib": "^7.1.4",
    "uuid": "^11.1.0",
    "xml2js": "^0.6.2"
  },
  "devDependencies": {
    "@eslint/js": "^9.21.0",
    "@types/node": "^22.13.5",
    "@types/xml2js": "^0.4.14",
    "@vitest/coverage-v8": "^3.1.2",
    "eslint": "^9.21.0",
    "glob": "^10.3.10",
    "homebridge": "^2.0.0-beta.0",
    "nodemon": "^3.1.9",
    "rimraf": "^6.0.1",
    "ts-node": "^10.9.2",
    "typescript": "^5.7.3",
    "typescript-eslint": "^8.24.1",
    "vitest": "^3.1.2"
  },
  "overrides": {
    "glob": "^10.3.10",
    "inflight": "^2.0.0",
    "test-exclude": "7.0.0"
  }
}<|MERGE_RESOLUTION|>--- conflicted
+++ resolved
@@ -2,11 +2,7 @@
   "name": "homebridge-tfiac",
   "displayName": "Homebridge Tfiac",
   "type": "module",
-<<<<<<< HEAD
-  "version": "1.26.0",
-=======
   "version": "1.27.0",
->>>>>>> 99d7c8ca
   "private": false,
   "description": "Homebridge plugin to control AC using the TFIAC protocol.",
   "author": "denyslietnikov",
@@ -42,11 +38,7 @@
     "test": "vitest run",
     "test:watch": "vitest",
     "test:coverage": "vitest run --coverage",
-<<<<<<< HEAD
-    "postinstall": "node scripts/fix-deprecations.js"
-=======
     "test:coverage:dot": "vitest run --coverage --reporter=dot"
->>>>>>> 99d7c8ca
   },
   "dependencies": {
     "homebridge-lib": "^7.1.4",
