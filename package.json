--- conflicted
+++ resolved
@@ -2,11 +2,7 @@
   "name": "homebridge-tfiac",
   "displayName": "Homebridge Tfiac",
   "type": "module",
-<<<<<<< HEAD
-  "version": "1.1.1",
-=======
-  "version": "1.1.2",
->>>>>>> 7b42577e
+  "version": "1.1.1,
   "private": false,
   "description": "Homebridge plugin to control AC using the TFIAC protocol.",
   "author": "denyslietnikov",
