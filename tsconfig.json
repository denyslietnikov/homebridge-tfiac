--- conflicted
+++ resolved
@@ -23,11 +23,7 @@
   ],
   "exclude": [
     "node_modules",
-<<<<<<< HEAD
-    "dist"
-=======
     "dist",
     "src/__tests__/**/*.ts"
->>>>>>> 99d7c8ca
   ]
 }