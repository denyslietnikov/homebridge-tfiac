# Ignore compiled code
dist

# ------------- Defaults ------------- #
.DS_Store

# Logs
logs
*.log
npm-debug.log*
yarn-debug.log*
yarn-error.log*
lerna-debug.log*

# Diagnostic reports (https://nodejs.org/api/report.html)
report.[0-9]*.[0-9]*.[0-9]*.[0-9]*.json

# Runtime data
pids
*.pid
*.seed
*.pid.lock

# Directory for instrumented libs generated by jscoverage/JSCover
lib-cov

# Coverage directory used by tools like istanbul
coverage
*.lcov

# nyc test coverage
.nyc_output

# Grunt intermediate storage (https://gruntjs.com/creating-plugins#storing-task-files)
.grunt

# Bower dependency directory (https://bower.io/)
bower_components

# node-waf configuration
.lock-wscript

# Compiled binary addons (https://nodejs.org/api/addons.html)
build/Release

# Dependency directories
node_modules/
jspm_packages/

# Snowpack dependency directory (https://snowpack.dev/)
web_modules/

# TypeScript cache
*.tsbuildinfo

# Optional npm cache directory
.npm

# Optional eslint cache
.eslintcache

# Microbundle cache
.rpt2_cache/
.rts2_cache_cjs/
.rts2_cache_es/
.rts2_cache_umd/

# Optional REPL history
.node_repl_history

# Output of 'npm pack'
*.tgz

# Yarn Integrity file
.yarn-integrity

# dotenv environment variables file
.env
.env.test

# parcel-bundler cache (https://parceljs.org/)
.cache
.parcel-cache

# Next.js build output
.next

# Nuxt.js build / generate output
.nuxt
dist

# Gatsby files
.cache/
# Comment in the public line in if your project uses Gatsby and not Next.js
# https://nextjs.org/blog/next-9-1#public-directory-support
# public

# vuepress build output
.vuepress/dist

# Serverless directories
.serverless/

# FuseBox cache
.fusebox/

# DynamoDB Local files
.dynamodb/

# TernJS port file
.tern-port

# Stores VSCode versions used for testing VSCode extensions
.vscode-test

# yarn v2

.yarn/cache
.yarn/unplugged
.yarn/build-state.yml
.pnp.*

# Webstorm
.idea

/test/hbConfig

<<<<<<< HEAD
todo.txt
=======
*.txt
>>>>>>> 99d7c8ca
todo.prompt.md<|MERGE_RESOLUTION|>--- conflicted
+++ resolved
@@ -125,9 +125,5 @@
 
 /test/hbConfig
 
-<<<<<<< HEAD
-todo.txt
-=======
 *.txt
->>>>>>> 99d7c8ca
 todo.prompt.md